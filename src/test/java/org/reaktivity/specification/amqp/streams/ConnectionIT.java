--- conflicted
+++ resolved
@@ -148,12 +148,10 @@
 
     @Test
     @Specification({
-<<<<<<< HEAD
         "${scripts}/open.exchange.pipelined/client",
         "${scripts}/open.exchange.pipelined/server"})
     @ScriptProperty("serverTransport \"nukleus://streams/amqp#0\"")
     public void shouldSendOpenPipelined() throws Exception
-
     {
         k3po.start();
         k3po.notifyBarrier("ROUTED_SERVER");
@@ -166,13 +164,18 @@
         "${scripts}/sasl.exchange.then.open.exchange.pipelined/server"})
     @ScriptProperty("serverTransport \"nukleus://streams/amqp#0\"")
     public void shouldSendOpenPipelinedAfterSasl() throws Exception
-=======
+    {
+        k3po.start();
+        k3po.notifyBarrier("ROUTED_SERVER");
+        k3po.finish();
+    }
+
+    @Test
+    @Specification({
         "${scripts}/close.exchange.server.abandoned/client",
         "${scripts}/close.exchange.server.abandoned/server"})
     @ScriptProperty("serverTransport \"nukleus://streams/amqp#0\"")
     public void shouldCloseConnectionWhenServerAbandoned() throws Exception
->>>>>>> a5f03472
-
     {
         k3po.start();
         k3po.notifyBarrier("ROUTED_SERVER");
