/**
 * Copyright 2016-2020 The Reaktivity Project
 *
 * The Reaktivity Project licenses this file to you under the Apache License,
 * version 2.0 (the "License"); you may not use this file except in compliance
 * with the License. You may obtain a copy of the License at:
 *
 *   http://www.apache.org/licenses/LICENSE-2.0
 *
 * Unless required by applicable law or agreed to in writing, software
 * distributed under the License is distributed on an "AS IS" BASIS, WITHOUT
 * WARRANTIES OR CONDITIONS OF ANY KIND, either express or implied. See the
 * License for the specific language governing permissions and limitations
 * under the License.
 */
package org.reaktivity.specification.amqp.streams;

import static java.util.concurrent.TimeUnit.SECONDS;
import static org.junit.rules.RuleChain.outerRule;

import org.junit.Rule;
import org.junit.Test;
import org.junit.rules.DisableOnDebug;
import org.junit.rules.TestRule;
import org.junit.rules.Timeout;
import org.kaazing.k3po.junit.annotation.ScriptProperty;
import org.kaazing.k3po.junit.annotation.Specification;
import org.kaazing.k3po.junit.rules.K3poRule;

public class LinkIT
{
    private final K3poRule k3po = new K3poRule()
        .addScriptRoot("scripts", "org/reaktivity/specification/amqp/link");

    private final TestRule timeout = new DisableOnDebug(new Timeout(5, SECONDS));

    @Rule
    public final TestRule chain = outerRule(k3po).around(timeout);

    @Test
    @Specification({
        "${scripts}/attach.as.receiver.only/client",
        "${scripts}/attach.as.receiver.only/server"})
    @ScriptProperty("serverTransport \"nukleus://streams/amqp#0\"")
    public void shouldExchangeAttachAsReceiver() throws Exception
    {
        k3po.start();
        k3po.notifyBarrier("ROUTED_SERVER");
        k3po.finish();
    }

    @Test
    @Specification({
        "${scripts}/attach.as.sender.only/client",
        "${scripts}/attach.as.sender.only/server"})
    @ScriptProperty("serverTransport \"nukleus://streams/amqp#0\"")
    public void shouldExchangeAttachAsSender() throws Exception
    {
        k3po.start();
        k3po.notifyBarrier("ROUTED_SERVER");
        k3po.finish();
    }

    @Test
    @Specification({
        "${scripts}/attach.as.sender.then.receiver/client",
        "${scripts}/attach.as.sender.then.receiver/server"})
    @ScriptProperty("serverTransport \"nukleus://streams/amqp#0\"")
    public void shouldExchangeAttachAsSenderThenReceiver() throws Exception
    {
        k3po.start();
        k3po.notifyBarrier("ROUTED_SERVER");
        k3po.finish();
    }

    @Test
    @Specification({
        "${scripts}/attach.as.receiver.then.sender/client",
        "${scripts}/attach.as.receiver.then.sender/server"})
    @ScriptProperty("serverTransport \"nukleus://streams/amqp#0\"")
    public void shouldExchangeAttachAsReceiverThenSender() throws Exception
    {
        k3po.start();
        k3po.notifyBarrier("ROUTED_SERVER");
        k3po.finish();
    }

    @Test
    @Specification({
        "${scripts}/attach.as.receiver.when.source.does.not.exist/client",
        "${scripts}/attach.as.receiver.when.source.does.not.exist/server"})
    @ScriptProperty("serverTransport \"nukleus://streams/amqp#0\"")
    public void shouldAttachAsReceiverWhenSourceDoesNotExist() throws Exception
    {
        k3po.start();
        k3po.notifyBarrier("ROUTED_SERVER");
        k3po.finish();
    }

    @Test
    @Specification({
        "${scripts}/attach.as.sender.when.target.does.not.exist/client",
        "${scripts}/attach.as.sender.when.target.does.not.exist/server"})
    @ScriptProperty("serverTransport \"nukleus://streams/amqp#0\"")
    public void shouldAttachAsSenderWhenTargetDoesNotExist() throws Exception
    {
        k3po.start();
        k3po.notifyBarrier("ROUTED_SERVER");
        k3po.finish();
    }

    @Test
    @Specification({
        "${scripts}/transfer.to.client.at.least.once/client",
        "${scripts}/transfer.to.client.at.least.once/server"})
    @ScriptProperty("serverTransport \"nukleus://streams/amqp#0\"")
    public void shouldTransferToClientAtLeastOnce() throws Exception
    {
        k3po.start();
        k3po.notifyBarrier("ROUTED_SERVER");
        k3po.finish();
    }

    @Test
    @Specification({
        "${scripts}/transfer.to.server.at.least.once/client",
        "${scripts}/transfer.to.server.at.least.once/server"})
    @ScriptProperty("serverTransport \"nukleus://streams/amqp#0\"")
    public void shouldTransferToServerAtLeastOnce() throws Exception
    {
        k3po.start();
        k3po.notifyBarrier("ROUTED_SERVER");
        k3po.finish();
    }

    @Test
    @Specification({
        "${scripts}/detach.exchange/client",
        "${scripts}/detach.exchange/server"})
    @ScriptProperty("serverTransport \"nukleus://streams/amqp#0\"")
    public void shouldDetachLink() throws Exception
    {
        k3po.start();
        k3po.notifyBarrier("ROUTED_SERVER");
        k3po.finish();
    }

    @Test
    @Specification({
        "${scripts}/link.credit.exceeded/client",
        "${scripts}/link.credit.exceeded/server"})
    @ScriptProperty("serverTransport \"nukleus://streams/amqp#0\"")
    public void shouldDetachLinkCreditExceeded() throws Exception
    {
        k3po.start();
        k3po.notifyBarrier("ROUTED_SERVER");
        k3po.finish();
    }

    @Test
    @Specification({
        "${scripts}/transfer.to.client.with.headers/client",
        "${scripts}/transfer.to.client.with.headers/server"})
    @ScriptProperty("serverTransport \"nukleus://streams/amqp#0\"")
    public void shouldTransferToClientWithHeaders() throws Exception
    {
        k3po.start();
        k3po.notifyBarrier("ROUTED_SERVER");
        k3po.finish();
    }

    @Test
    @Specification({
        "${scripts}/transfer.to.client.with.delivery.annotations/client",
        "${scripts}/transfer.to.client.with.delivery.annotations/server"})
    @ScriptProperty("serverTransport \"nukleus://streams/amqp#0\"")
    public void shouldTransferToClientWithDeliveryAnnotations() throws Exception
    {
        k3po.start();
        k3po.notifyBarrier("ROUTED_SERVER");
        k3po.finish();
    }

    @Test
    @Specification({
        "${scripts}/transfer.to.client.with.annotations/client",
        "${scripts}/transfer.to.client.with.annotations/server"})
    @ScriptProperty("serverTransport \"nukleus://streams/amqp#0\"")
    public void shouldTransferToClientWithAnnotations() throws Exception
    {
        k3po.start();
        k3po.notifyBarrier("ROUTED_SERVER");
        k3po.finish();
    }

    @Test
    @Specification({
        "${scripts}/transfer.to.server.with.headers/client",
        "${scripts}/transfer.to.server.with.headers/server"})
    @ScriptProperty("serverTransport \"nukleus://streams/amqp#0\"")
    public void shouldTransferToServerWithHeaders() throws Exception
    {
        k3po.start();
        k3po.notifyBarrier("ROUTED_SERVER");
        k3po.finish();
    }

    @Test
    @Specification({
        "${scripts}/transfer.to.server.with.delivery.annotations/client",
        "${scripts}/transfer.to.server.with.delivery.annotations/server"})
    @ScriptProperty("serverTransport \"nukleus://streams/amqp#0\"")
    public void shouldTransferToServerWithDeliveryAnnotations() throws Exception
    {
        k3po.start();
        k3po.notifyBarrier("ROUTED_SERVER");
        k3po.finish();
    }

    @Test
    @Specification({
        "${scripts}/transfer.to.server.with.annotations/client",
        "${scripts}/transfer.to.server.with.annotations/server"})
    @ScriptProperty("serverTransport \"nukleus://streams/amqp#0\"")
    public void shouldTransferToServerWithAnnotations() throws Exception
    {
        k3po.start();
        k3po.notifyBarrier("ROUTED_SERVER");
        k3po.finish();
    }

    @Test
    @Specification({
        "${scripts}/transfer.to.client.with.properties/client",
        "${scripts}/transfer.to.client.with.properties/server"})
    @ScriptProperty("serverTransport \"nukleus://streams/amqp#0\"")
    public void shouldTransferToClientWithProperties() throws Exception
    {
        k3po.start();
        k3po.notifyBarrier("ROUTED_SERVER");
        k3po.finish();
    }

    @Test
    @Specification({
        "${scripts}/transfer.to.server.with.properties/client",
        "${scripts}/transfer.to.server.with.properties/server"})
    @ScriptProperty("serverTransport \"nukleus://streams/amqp#0\"")
    public void shouldTransferToServerWithProperties() throws Exception
    {
        k3po.start();
        k3po.notifyBarrier("ROUTED_SERVER");
        k3po.finish();
    }

    @Test
    @Specification({
        "${scripts}/transfer.to.client.with.application.properties/client",
        "${scripts}/transfer.to.client.with.application.properties/server"})
    @ScriptProperty("serverTransport \"nukleus://streams/amqp#0\"")
    public void shouldTransferToClientWithApplicationProperties() throws Exception
    {
        k3po.start();
        k3po.notifyBarrier("ROUTED_SERVER");
        k3po.finish();
    }

    @Test
    @Specification({
        "${scripts}/transfer.to.server.with.application.properties/client",
        "${scripts}/transfer.to.server.with.application.properties/server"})
    @ScriptProperty("serverTransport \"nukleus://streams/amqp#0\"")
    public void shouldTransferToServerWithApplicationProperties() throws Exception
    {
        k3po.start();
        k3po.notifyBarrier("ROUTED_SERVER");
        k3po.finish();
    }

    @Test
    @Specification({
        "${scripts}/transfer.to.client.with.footer/client",
        "${scripts}/transfer.to.client.with.footer/server"})
    @ScriptProperty("serverTransport \"nukleus://streams/amqp#0\"")
    public void shouldTransferToClientWithFooter() throws Exception
    {
        k3po.start();
        k3po.notifyBarrier("ROUTED_SERVER");
        k3po.finish();
    }

    @Test
    @Specification({
        "${scripts}/transfer.to.server.with.footer/client",
        "${scripts}/transfer.to.server.with.footer/server"})
    @ScriptProperty("serverTransport \"nukleus://streams/amqp#0\"")
    public void shouldTransferToServerWithFooter() throws Exception
    {
        k3po.start();
        k3po.notifyBarrier("ROUTED_SERVER");
        k3po.finish();
    }

    @Test
    @Specification({
        "${scripts}/transfer.to.client.when.max.frame.size.exceeded/client",
        "${scripts}/transfer.to.client.when.max.frame.size.exceeded/server"})
    @ScriptProperty("serverTransport \"nukleus://streams/amqp#0\"")
    public void shouldTransferToClientWhenMaxFrameSizeExceeded() throws Exception
    {
        k3po.start();
        k3po.notifyBarrier("ROUTED_SERVER");
        k3po.finish();
    }

    @Test
    @Specification({
        "${scripts}/transfer.to.server.when.max.frame.size.exceeded/client",
        "${scripts}/transfer.to.server.when.max.frame.size.exceeded/server"})
    @ScriptProperty("serverTransport \"nukleus://streams/amqp#0\"")
    public void shouldTransferToServerWhenMaxFrameSizeExceeded() throws Exception
    {
        k3po.start();
        k3po.notifyBarrier("ROUTED_SERVER");
        k3po.finish();
    }

    @Test
    @Specification({
        "${scripts}/transfer.to.client.when.fragmented/client",
        "${scripts}/transfer.to.client.when.fragmented/server"})
    @ScriptProperty("serverTransport \"nukleus://streams/amqp#0\"")
    public void shouldTransferToClientWhenFragmented() throws Exception
    {
        k3po.start();
        k3po.notifyBarrier("ROUTED_SERVER");
        k3po.finish();
    }

    @Test
    @Specification({
        "${scripts}/transfer.to.server.when.fragmented/client",
        "${scripts}/transfer.to.server.when.fragmented/server"})
    @ScriptProperty("serverTransport \"nukleus://streams/amqp#0\"")
    public void shouldTransferToServerWhenFragmented() throws Exception
    {
        k3po.start();
        k3po.notifyBarrier("ROUTED_SERVER");
        k3po.finish();
    }

    @Test
    @Specification({
        "${scripts}/transfer.to.client.when.links.interleaved/client",
        "${scripts}/transfer.to.client.when.links.interleaved/server"})
    @ScriptProperty("serverTransport \"nukleus://streams/amqp#0\"")
    public void shouldTransferToClientWhenLinksInterleaved() throws Exception
    {
        k3po.start();
        k3po.notifyBarrier("ROUTED_SERVER");
        k3po.finish();
    }

    @Test
    @Specification({
        "${scripts}/transfer.to.server.when.links.interleaved/client",
        "${scripts}/transfer.to.server.when.links.interleaved/server"})
    @ScriptProperty("serverTransport \"nukleus://streams/amqp#0\"")
    public void shouldTransferToServerWhenLinksInterleaved() throws Exception
    {
        k3po.start();
        k3po.notifyBarrier("ROUTED_SERVER");
        k3po.finish();
    }

    @Test
    @Specification({
        "${scripts}/transfer.to.client.when.links.interleaved.and.max.frame.size.exceeded/client",
        "${scripts}/transfer.to.client.when.links.interleaved.and.max.frame.size.exceeded/server"})
    @ScriptProperty("serverTransport \"nukleus://streams/amqp#0\"")
    public void shouldTransferToClientWhenLinksInterleavedAndMaxFrameSizeExceeded() throws Exception
    {
        k3po.start();
        k3po.notifyBarrier("ROUTED_SERVER");
        k3po.finish();
    }

    @Test
    @Specification({
        "${scripts}/transfer.to.client.when.links.interleaved.and.fragmented/client",
        "${scripts}/transfer.to.client.when.links.interleaved.and.fragmented/server"})
    @ScriptProperty("serverTransport \"nukleus://streams/amqp#0\"")
    public void shouldTransferToClientWhenLinksInterleavedAndFragmented() throws Exception
    {
        k3po.start();
        k3po.notifyBarrier("ROUTED_SERVER");
        k3po.finish();
    }

    @Test
    @Specification({
        "${scripts}/transfer.to.server.when.links.interleaved.and.fragmented/client",
        "${scripts}/transfer.to.server.when.links.interleaved.and.fragmented/server"})
    @ScriptProperty("serverTransport \"nukleus://streams/amqp#0\"")
    public void shouldTransferToServerWhenLinksInterleavedAndFragmented() throws Exception
    {
        k3po.start();
        k3po.notifyBarrier("ROUTED_SERVER");
        k3po.finish();
    }

    @Test
    @Specification({
        "${scripts}/max.frame.size.exceeded.with.multiple.sessions.and.links/client",
        "${scripts}/max.frame.size.exceeded.with.multiple.sessions.and.links/server"})
    @ScriptProperty("serverTransport \"nukleus://streams/amqp#0\"")
    public void shouldCloseConnectionWhenMaxFrameSizeExceededWithMultipleSessions() throws Exception
    {
        k3po.start();
        k3po.notifyBarrier("ROUTED_SERVER");
        k3po.finish();
    }

    @Test
    @Specification({
        "${scripts}/transfer.to.client.with.array8/client",
        "${scripts}/transfer.to.client.with.array8/server"})
    @ScriptProperty("serverTransport \"nukleus://streams/amqp#0\"")
    public void shouldTransferToClientWithArray8() throws Exception
    {
        k3po.start();
        k3po.notifyBarrier("ROUTED_SERVER");
        k3po.finish();
    }

    @Test
    @Specification({
        "${scripts}/transfer.to.server.with.array8/client",
        "${scripts}/transfer.to.server.with.array8/server"})
    @ScriptProperty("serverTransport \"nukleus://streams/amqp#0\"")
    public void shouldTransferToServerWithArray8() throws Exception
    {
        k3po.start();
        k3po.notifyBarrier("ROUTED_SERVER");
        k3po.finish();
    }

    @Test
    @Specification({
        "${scripts}/transfer.to.client.with.array32/client",
        "${scripts}/transfer.to.client.with.array32/server"})
    @ScriptProperty("serverTransport \"nukleus://streams/amqp#0\"")
    public void shouldTransferToClientWithArray32() throws Exception
    {
        k3po.start();
        k3po.notifyBarrier("ROUTED_SERVER");
        k3po.finish();
    }

    @Test
    @Specification({
        "${scripts}/transfer.to.server.with.array32/client",
        "${scripts}/transfer.to.server.with.array32/server"})
    @ScriptProperty("serverTransport \"nukleus://streams/amqp#0\"")
    public void shouldTransferToServerWithArray32() throws Exception
    {
        k3po.start();
        k3po.notifyBarrier("ROUTED_SERVER");
        k3po.finish();
    }

    @Test
    @Specification({
        "${scripts}/transfer.to.client.with.boolean/client",
        "${scripts}/transfer.to.client.with.boolean/server"})
    @ScriptProperty("serverTransport \"nukleus://streams/amqp#0\"")
    public void shouldTransferToClientWithBoolean() throws Exception
    {
        k3po.start();
        k3po.notifyBarrier("ROUTED_SERVER");
        k3po.finish();
    }

    @Test
    @Specification({
        "${scripts}/transfer.to.server.with.boolean/client",
        "${scripts}/transfer.to.server.with.boolean/server"})
    @ScriptProperty("serverTransport \"nukleus://streams/amqp#0\"")
    public void shouldTransferToServerWithBoolean() throws Exception
    {
        k3po.start();
        k3po.notifyBarrier("ROUTED_SERVER");
        k3po.finish();
    }

    @Test
    @Specification({
        "${scripts}/transfer.to.client.with.byte/client",
        "${scripts}/transfer.to.client.with.byte/server"})
    @ScriptProperty("serverTransport \"nukleus://streams/amqp#0\"")
    public void shouldTransferToClientWithByte() throws Exception
    {
        k3po.start();
        k3po.notifyBarrier("ROUTED_SERVER");
        k3po.finish();
    }

    @Test
    @Specification({
        "${scripts}/transfer.to.server.with.byte/client",
        "${scripts}/transfer.to.server.with.byte/server"})
    @ScriptProperty("serverTransport \"nukleus://streams/amqp#0\"")
    public void shouldTransferToServerWithByte() throws Exception
    {
        k3po.start();
        k3po.notifyBarrier("ROUTED_SERVER");
        k3po.finish();
    }

    @Test
    @Specification({
        "${scripts}/transfer.to.client.with.char/client",
        "${scripts}/transfer.to.client.with.char/server"})
    @ScriptProperty("serverTransport \"nukleus://streams/amqp#0\"")
    public void shouldTransferToClientWithChar() throws Exception
    {
        k3po.start();
        k3po.notifyBarrier("ROUTED_SERVER");
        k3po.finish();
    }

    @Test
    @Specification({
        "${scripts}/transfer.to.server.with.char/client",
        "${scripts}/transfer.to.server.with.char/server"})
    @ScriptProperty("serverTransport \"nukleus://streams/amqp#0\"")
    public void shouldTransferToServerWithChar() throws Exception
    {
        k3po.start();
        k3po.notifyBarrier("ROUTED_SERVER");
        k3po.finish();
    }

    @Test
    @Specification({
        "${scripts}/transfer.to.client.with.false/client",
        "${scripts}/transfer.to.client.with.false/server"})
    @ScriptProperty("serverTransport \"nukleus://streams/amqp#0\"")
    public void shouldTransferToClientWithFalse() throws Exception
    {
        k3po.start();
        k3po.notifyBarrier("ROUTED_SERVER");
        k3po.finish();
    }

    @Test
    @Specification({
        "${scripts}/transfer.to.server.with.false/client",
        "${scripts}/transfer.to.server.with.false/server"})
    @ScriptProperty("serverTransport \"nukleus://streams/amqp#0\"")
    public void shouldTransferToServerWithFalse() throws Exception
    {
        k3po.start();
        k3po.notifyBarrier("ROUTED_SERVER");
        k3po.finish();
    }

    @Test
    @Specification({
        "${scripts}/transfer.to.client.with.int/client",
        "${scripts}/transfer.to.client.with.int/server"})
    @ScriptProperty("serverTransport \"nukleus://streams/amqp#0\"")
    public void shouldTransferToClientWithInt() throws Exception
    {
        k3po.start();
        k3po.notifyBarrier("ROUTED_SERVER");
        k3po.finish();
    }

    @Test
    @Specification({
        "${scripts}/transfer.to.server.with.int/client",
        "${scripts}/transfer.to.server.with.int/server"})
    @ScriptProperty("serverTransport \"nukleus://streams/amqp#0\"")
    public void shouldTransferToServerWithInt() throws Exception
    {
        k3po.start();
        k3po.notifyBarrier("ROUTED_SERVER");
        k3po.finish();
    }

    @Test
    @Specification({
        "${scripts}/transfer.to.client.with.list0/client",
        "${scripts}/transfer.to.client.with.list0/server"})
    @ScriptProperty("serverTransport \"nukleus://streams/amqp#0\"")
    public void shouldTransferToClientWithList0() throws Exception
    {
        k3po.start();
        k3po.notifyBarrier("ROUTED_SERVER");
        k3po.finish();
    }

    @Test
    @Specification({
        "${scripts}/transfer.to.server.with.list0/client",
        "${scripts}/transfer.to.server.with.list0/server"})
    @ScriptProperty("serverTransport \"nukleus://streams/amqp#0\"")
    public void shouldTransferToServerWithList0() throws Exception
    {
        k3po.start();
        k3po.notifyBarrier("ROUTED_SERVER");
        k3po.finish();
    }

    @Test
    @Specification({
        "${scripts}/transfer.to.client.with.list8/client",
        "${scripts}/transfer.to.client.with.list8/server"})
    @ScriptProperty("serverTransport \"nukleus://streams/amqp#0\"")
    public void shouldTransferToClientWithList8() throws Exception
    {
        k3po.start();
        k3po.notifyBarrier("ROUTED_SERVER");
        k3po.finish();
    }

    @Test
    @Specification({
        "${scripts}/transfer.to.server.with.list8/client",
        "${scripts}/transfer.to.server.with.list8/server"})
    @ScriptProperty("serverTransport \"nukleus://streams/amqp#0\"")
    public void shouldTransferToServerWithList8() throws Exception
    {
        k3po.start();
        k3po.notifyBarrier("ROUTED_SERVER");
        k3po.finish();
    }

    @Test
    @Specification({
        "${scripts}/transfer.to.client.with.list32/client",
        "${scripts}/transfer.to.client.with.list32/server"})
    @ScriptProperty("serverTransport \"nukleus://streams/amqp#0\"")
    public void shouldTransferToClientWithList32() throws Exception
    {
        k3po.start();
        k3po.notifyBarrier("ROUTED_SERVER");
        k3po.finish();
    }

    @Test
    @Specification({
        "${scripts}/transfer.to.server.with.list32/client",
        "${scripts}/transfer.to.server.with.list32/server"})
    @ScriptProperty("serverTransport \"nukleus://streams/amqp#0\"")
    public void shouldTransferToServerWithList32() throws Exception
    {
        k3po.start();
        k3po.notifyBarrier("ROUTED_SERVER");
        k3po.finish();
    }

    @Test
    @Specification({
        "${scripts}/transfer.to.client.with.long/client",
        "${scripts}/transfer.to.client.with.long/server"})
    @ScriptProperty("serverTransport \"nukleus://streams/amqp#0\"")
    public void shouldTransferToClientWithLong() throws Exception
    {
        k3po.start();
        k3po.notifyBarrier("ROUTED_SERVER");
        k3po.finish();
    }

    @Test
    @Specification({
        "${scripts}/transfer.to.server.with.long/client",
        "${scripts}/transfer.to.server.with.long/server"})
    @ScriptProperty("serverTransport \"nukleus://streams/amqp#0\"")
    public void shouldTransferToServerWithLong() throws Exception
    {
        k3po.start();
        k3po.notifyBarrier("ROUTED_SERVER");
        k3po.finish();
    }

    @Test
    @Specification({
        "${scripts}/transfer.to.client.with.map8/client",
        "${scripts}/transfer.to.client.with.map8/server"})
    @ScriptProperty("serverTransport \"nukleus://streams/amqp#0\"")
    public void shouldTransferToClientWithMap8() throws Exception
    {
        k3po.start();
        k3po.notifyBarrier("ROUTED_SERVER");
        k3po.finish();
    }

    @Test
    @Specification({
        "${scripts}/transfer.to.server.with.map8/client",
        "${scripts}/transfer.to.server.with.map8/server"})
    @ScriptProperty("serverTransport \"nukleus://streams/amqp#0\"")
    public void shouldTransferToServerWithMap8() throws Exception
    {
        k3po.start();
        k3po.notifyBarrier("ROUTED_SERVER");
        k3po.finish();
    }

    @Test
    @Specification({
        "${scripts}/transfer.to.client.with.map32/client",
        "${scripts}/transfer.to.client.with.map32/server"})
    @ScriptProperty("serverTransport \"nukleus://streams/amqp#0\"")
    public void shouldTransferToClientWithMap32() throws Exception
    {
        k3po.start();
        k3po.notifyBarrier("ROUTED_SERVER");
        k3po.finish();
    }

    @Test
    @Specification({
        "${scripts}/transfer.to.server.with.map32/client",
        "${scripts}/transfer.to.server.with.map32/server"})
    @ScriptProperty("serverTransport \"nukleus://streams/amqp#0\"")
    public void shouldTransferToServerWithMap32() throws Exception
    {
        k3po.start();
        k3po.notifyBarrier("ROUTED_SERVER");
        k3po.finish();
    }

    @Test
    @Specification({
        "${scripts}/transfer.to.client.with.multiple.data/client",
        "${scripts}/transfer.to.client.with.multiple.data/server"})
    @ScriptProperty("serverTransport \"nukleus://streams/amqp#0\"")
    public void shouldTransferToClientWithMultipleData() throws Exception
    {
        k3po.start();
        k3po.notifyBarrier("ROUTED_SERVER");
        k3po.finish();
    }

    @Test
    @Specification({
        "${scripts}/transfer.to.server.with.multiple.data/client",
        "${scripts}/transfer.to.server.with.multiple.data/server"})
    @ScriptProperty("serverTransport \"nukleus://streams/amqp#0\"")
    public void shouldTransferToServerWithMultipleData() throws Exception
    {
        k3po.start();
        k3po.notifyBarrier("ROUTED_SERVER");
        k3po.finish();
    }

    @Test
    @Specification({
        "${scripts}/transfer.to.client.with.multiple.sequence/client",
        "${scripts}/transfer.to.client.with.multiple.sequence/server"})
    @ScriptProperty("serverTransport \"nukleus://streams/amqp#0\"")
    public void shouldTransferToClientWithMultipleSequence() throws Exception
    {
        k3po.start();
        k3po.notifyBarrier("ROUTED_SERVER");
        k3po.finish();
    }

    @Test
    @Specification({
        "${scripts}/transfer.to.server.with.multiple.sequence/client",
        "${scripts}/transfer.to.server.with.multiple.sequence/server"})
    @ScriptProperty("serverTransport \"nukleus://streams/amqp#0\"")
    public void shouldTransferToServerWithMultipleSequence() throws Exception
    {
        k3po.start();
        k3po.notifyBarrier("ROUTED_SERVER");
        k3po.finish();
    }

    @Test
    @Specification({
        "${scripts}/transfer.to.client.with.null/client",
        "${scripts}/transfer.to.client.with.null/server"})
    @ScriptProperty("serverTransport \"nukleus://streams/amqp#0\"")
    public void shouldTransferToClientWithNull() throws Exception
    {
        k3po.start();
        k3po.notifyBarrier("ROUTED_SERVER");
        k3po.finish();
    }

    @Test
    @Specification({
        "${scripts}/transfer.to.server.with.null/client",
        "${scripts}/transfer.to.server.with.null/server"})
    @ScriptProperty("serverTransport \"nukleus://streams/amqp#0\"")
    public void shouldTransferToServerWithNull() throws Exception
    {
        k3po.start();
        k3po.notifyBarrier("ROUTED_SERVER");
        k3po.finish();
    }

    @Test
    @Specification({
        "${scripts}/transfer.to.client.with.short/client",
        "${scripts}/transfer.to.client.with.short/server"})
    @ScriptProperty("serverTransport \"nukleus://streams/amqp#0\"")
    public void shouldTransferToClientWithShort() throws Exception
    {
        k3po.start();
        k3po.notifyBarrier("ROUTED_SERVER");
        k3po.finish();
    }

    @Test
    @Specification({
        "${scripts}/transfer.to.server.with.short/client",
        "${scripts}/transfer.to.server.with.short/server"})
    @ScriptProperty("serverTransport \"nukleus://streams/amqp#0\"")
    public void shouldTransferToServerWithShort() throws Exception
    {
        k3po.start();
        k3po.notifyBarrier("ROUTED_SERVER");
        k3po.finish();
    }

    @Test
    @Specification({
        "${scripts}/transfer.to.client.with.single.data/client",
        "${scripts}/transfer.to.client.with.single.data/server"})
    @ScriptProperty("serverTransport \"nukleus://streams/amqp#0\"")
    public void shouldTransferToClientWithSingleData() throws Exception
    {
        k3po.start();
        k3po.notifyBarrier("ROUTED_SERVER");
        k3po.finish();
    }

    @Test
    @Specification({
        "${scripts}/transfer.to.server.with.single.data/client",
        "${scripts}/transfer.to.server.with.single.data/server"})
    @ScriptProperty("serverTransport \"nukleus://streams/amqp#0\"")
    public void shouldTransferToServerWithSingleData() throws Exception
    {
        k3po.start();
        k3po.notifyBarrier("ROUTED_SERVER");
        k3po.finish();
    }

    @Test
    @Specification({
        "${scripts}/transfer.to.client.with.single.sequence/client",
        "${scripts}/transfer.to.client.with.single.sequence/server"})
    @ScriptProperty("serverTransport \"nukleus://streams/amqp#0\"")
    public void shouldTransferToClientWithSingleSequence() throws Exception
    {
        k3po.start();
        k3po.notifyBarrier("ROUTED_SERVER");
        k3po.finish();
    }

    @Test
    @Specification({
        "${scripts}/transfer.to.server.with.single.sequence/client",
        "${scripts}/transfer.to.server.with.single.sequence/server"})
    @ScriptProperty("serverTransport \"nukleus://streams/amqp#0\"")
    public void shouldTransferToServerWithSingleSequence() throws Exception
    {
        k3po.start();
        k3po.notifyBarrier("ROUTED_SERVER");
        k3po.finish();
    }

    @Test
    @Specification({
        "${scripts}/transfer.to.client.with.smallint/client",
        "${scripts}/transfer.to.client.with.smallint/server"})
    @ScriptProperty("serverTransport \"nukleus://streams/amqp#0\"")
    public void shouldTransferToClientWithSmallInt() throws Exception
    {
        k3po.start();
        k3po.notifyBarrier("ROUTED_SERVER");
        k3po.finish();
    }

    @Test
    @Specification({
        "${scripts}/transfer.to.server.with.smallint/client",
        "${scripts}/transfer.to.server.with.smallint/server"})
    @ScriptProperty("serverTransport \"nukleus://streams/amqp#0\"")
    public void shouldTransferToServerWithSmallInt() throws Exception
    {
        k3po.start();
        k3po.notifyBarrier("ROUTED_SERVER");
        k3po.finish();
    }

    @Test
    @Specification({
        "${scripts}/transfer.to.client.with.smalllong/client",
        "${scripts}/transfer.to.client.with.smalllong/server"})
    @ScriptProperty("serverTransport \"nukleus://streams/amqp#0\"")
    public void shouldTransferToClientWithSmallLong() throws Exception
    {
        k3po.start();
        k3po.notifyBarrier("ROUTED_SERVER");
        k3po.finish();
    }

    @Test
    @Specification({
        "${scripts}/transfer.to.server.with.smalllong/client",
        "${scripts}/transfer.to.server.with.smalllong/server"})
    @ScriptProperty("serverTransport \"nukleus://streams/amqp#0\"")
    public void shouldTransferToServerWithSmallLong() throws Exception
    {
        k3po.start();
        k3po.notifyBarrier("ROUTED_SERVER");
        k3po.finish();
    }

    @Test
    @Specification({
        "${scripts}/transfer.to.client.with.smalluint/client",
        "${scripts}/transfer.to.client.with.smalluint/server"})
    @ScriptProperty("serverTransport \"nukleus://streams/amqp#0\"")
    public void shouldTransferToClientWithSmallUint() throws Exception
    {
        k3po.start();
        k3po.notifyBarrier("ROUTED_SERVER");
        k3po.finish();
    }

    @Test
    @Specification({
        "${scripts}/transfer.to.server.with.smalluint/client",
        "${scripts}/transfer.to.server.with.smalluint/server"})
    @ScriptProperty("serverTransport \"nukleus://streams/amqp#0\"")
    public void shouldTransferToServerWithSmallUint() throws Exception
    {
        k3po.start();
        k3po.notifyBarrier("ROUTED_SERVER");
        k3po.finish();
    }

    @Test
    @Specification({
        "${scripts}/transfer.to.client.with.smallulong/client",
        "${scripts}/transfer.to.client.with.smallulong/server"})
    @ScriptProperty("serverTransport \"nukleus://streams/amqp#0\"")
    public void shouldTransferToClientWithSmallUlong() throws Exception
    {
        k3po.start();
        k3po.notifyBarrier("ROUTED_SERVER");
        k3po.finish();
    }

    @Test
    @Specification({
        "${scripts}/transfer.to.server.with.smallulong/client",
        "${scripts}/transfer.to.server.with.smallulong/server"})
    @ScriptProperty("serverTransport \"nukleus://streams/amqp#0\"")
    public void shouldTransferToServerWithSmallUlong() throws Exception
    {
        k3po.start();
        k3po.notifyBarrier("ROUTED_SERVER");
        k3po.finish();
    }

    @Test
    @Specification({
        "${scripts}/transfer.to.client.with.str8utf8/client",
        "${scripts}/transfer.to.client.with.str8utf8/server"})
    @ScriptProperty("serverTransport \"nukleus://streams/amqp#0\"")
    public void shouldTransferToClientWithStr8Utf8() throws Exception
    {
        k3po.start();
        k3po.notifyBarrier("ROUTED_SERVER");
        k3po.finish();
    }

    @Test
    @Specification({
        "${scripts}/transfer.to.server.with.str8utf8/client",
        "${scripts}/transfer.to.server.with.str8utf8/server"})
    @ScriptProperty("serverTransport \"nukleus://streams/amqp#0\"")
    public void shouldTransferToServerWithStr8Utf8() throws Exception
    {
        k3po.start();
        k3po.notifyBarrier("ROUTED_SERVER");
        k3po.finish();
    }

    @Test
    @Specification({
        "${scripts}/transfer.to.client.with.str32utf8/client",
        "${scripts}/transfer.to.client.with.str32utf8/server"})
    @ScriptProperty("serverTransport \"nukleus://streams/amqp#0\"")
    public void shouldTransferToClientWithStr32Utf8() throws Exception
    {
        k3po.start();
        k3po.notifyBarrier("ROUTED_SERVER");
        k3po.finish();
    }

    @Test
    @Specification({
        "${scripts}/transfer.to.server.with.str32utf8/client",
        "${scripts}/transfer.to.server.with.str32utf8/server"})
    @ScriptProperty("serverTransport \"nukleus://streams/amqp#0\"")
    public void shouldTransferToServerWithStr32Utf8() throws Exception
    {
        k3po.start();
        k3po.notifyBarrier("ROUTED_SERVER");
        k3po.finish();
    }

    @Test
    @Specification({
        "${scripts}/transfer.to.client.with.sym8/client",
        "${scripts}/transfer.to.client.with.sym8/server"})
    @ScriptProperty("serverTransport \"nukleus://streams/amqp#0\"")
    public void shouldTransferToClientWithSym8() throws Exception
    {
        k3po.start();
        k3po.notifyBarrier("ROUTED_SERVER");
        k3po.finish();
    }

    @Test
    @Specification({
        "${scripts}/transfer.to.server.with.sym8/client",
        "${scripts}/transfer.to.server.with.sym8/server"})
    @ScriptProperty("serverTransport \"nukleus://streams/amqp#0\"")
    public void shouldTransferToServerWithSym8() throws Exception
    {
        k3po.start();
        k3po.notifyBarrier("ROUTED_SERVER");
        k3po.finish();
    }

    @Test
    @Specification({
        "${scripts}/transfer.to.client.with.sym32/client",
        "${scripts}/transfer.to.client.with.sym32/server"})
    @ScriptProperty("serverTransport \"nukleus://streams/amqp#0\"")
    public void shouldTransferToClientWithSym32() throws Exception
    {
        k3po.start();
        k3po.notifyBarrier("ROUTED_SERVER");
        k3po.finish();
    }

    @Test
    @Specification({
        "${scripts}/transfer.to.server.with.sym32/client",
        "${scripts}/transfer.to.server.with.sym32/server"})
    @ScriptProperty("serverTransport \"nukleus://streams/amqp#0\"")
    public void shouldTransferToServerWithSym32() throws Exception
    {
        k3po.start();
        k3po.notifyBarrier("ROUTED_SERVER");
        k3po.finish();
    }

    @Test
    @Specification({
        "${scripts}/transfer.to.client.with.timestamp/client",
        "${scripts}/transfer.to.client.with.timestamp/server"})
    @ScriptProperty("serverTransport \"nukleus://streams/amqp#0\"")
    public void shouldTransferToClientWithTimestamp() throws Exception
    {
        k3po.start();
        k3po.notifyBarrier("ROUTED_SERVER");
        k3po.finish();
    }

    @Test
    @Specification({
        "${scripts}/transfer.to.server.with.timestamp/client",
        "${scripts}/transfer.to.server.with.timestamp/server"})
    @ScriptProperty("serverTransport \"nukleus://streams/amqp#0\"")
    public void shouldTransferToServerWithTimestamp() throws Exception
    {
        k3po.start();
        k3po.notifyBarrier("ROUTED_SERVER");
        k3po.finish();
    }

    @Test
    @Specification({
        "${scripts}/transfer.to.client.with.true/client",
        "${scripts}/transfer.to.client.with.true/server"})
    @ScriptProperty("serverTransport \"nukleus://streams/amqp#0\"")
    public void shouldTransferToClientWithTrue() throws Exception
    {
        k3po.start();
        k3po.notifyBarrier("ROUTED_SERVER");
        k3po.finish();
    }

    @Test
    @Specification({
        "${scripts}/transfer.to.server.with.true/client",
        "${scripts}/transfer.to.server.with.true/server"})
    @ScriptProperty("serverTransport \"nukleus://streams/amqp#0\"")
    public void shouldTransferToServerWithTrue() throws Exception
    {
        k3po.start();
        k3po.notifyBarrier("ROUTED_SERVER");
        k3po.finish();
    }

    @Test
    @Specification({
        "${scripts}/transfer.to.client.with.ubyte/client",
        "${scripts}/transfer.to.client.with.ubyte/server"})
    @ScriptProperty("serverTransport \"nukleus://streams/amqp#0\"")
    public void shouldTransferToClientWithUbyte() throws Exception
    {
        k3po.start();
        k3po.notifyBarrier("ROUTED_SERVER");
        k3po.finish();
    }

    @Test
    @Specification({
        "${scripts}/transfer.to.server.with.ubyte/client",
        "${scripts}/transfer.to.server.with.ubyte/server"})
    @ScriptProperty("serverTransport \"nukleus://streams/amqp#0\"")
    public void shouldTransferToServerWithUbyte() throws Exception
    {
        k3po.start();
        k3po.notifyBarrier("ROUTED_SERVER");
        k3po.finish();
    }

    @Test
    @Specification({
        "${scripts}/transfer.to.client.with.uint/client",
        "${scripts}/transfer.to.client.with.uint/server"})
    @ScriptProperty("serverTransport \"nukleus://streams/amqp#0\"")
    public void shouldTransferToClientWithUint() throws Exception
    {
        k3po.start();
        k3po.notifyBarrier("ROUTED_SERVER");
        k3po.finish();
    }

    @Test
    @Specification({
        "${scripts}/transfer.to.server.with.uint/client",
        "${scripts}/transfer.to.server.with.uint/server"})
    @ScriptProperty("serverTransport \"nukleus://streams/amqp#0\"")
    public void shouldTransferToServerWithUint() throws Exception
    {
        k3po.start();
        k3po.notifyBarrier("ROUTED_SERVER");
        k3po.finish();
    }

    @Test
    @Specification({
        "${scripts}/transfer.to.client.with.uint0/client",
        "${scripts}/transfer.to.client.with.uint0/server"})
    @ScriptProperty("serverTransport \"nukleus://streams/amqp#0\"")
    public void shouldTransferToClientWithUint0() throws Exception
    {
        k3po.start();
        k3po.notifyBarrier("ROUTED_SERVER");
        k3po.finish();
    }

    @Test
    @Specification({
        "${scripts}/transfer.to.server.with.uint0/client",
        "${scripts}/transfer.to.server.with.uint0/server"})
    @ScriptProperty("serverTransport \"nukleus://streams/amqp#0\"")
    public void shouldTransferToServerWithUint0() throws Exception
    {
        k3po.start();
        k3po.notifyBarrier("ROUTED_SERVER");
        k3po.finish();
    }

    @Test
    @Specification({
        "${scripts}/transfer.to.client.with.ulong/client",
        "${scripts}/transfer.to.client.with.ulong/server"})
    @ScriptProperty("serverTransport \"nukleus://streams/amqp#0\"")
    public void shouldTransferToClientWithUlong() throws Exception
    {
        k3po.start();
        k3po.notifyBarrier("ROUTED_SERVER");
        k3po.finish();
    }

    @Test
    @Specification({
        "${scripts}/transfer.to.server.with.ulong/client",
        "${scripts}/transfer.to.server.with.ulong/server"})
    @ScriptProperty("serverTransport \"nukleus://streams/amqp#0\"")
    public void shouldTransferToServerWithUlong() throws Exception
    {
        k3po.start();
        k3po.notifyBarrier("ROUTED_SERVER");
        k3po.finish();
    }

    @Test
    @Specification({
        "${scripts}/transfer.to.client.with.ulong0/client",
        "${scripts}/transfer.to.client.with.ulong0/server"})
    @ScriptProperty("serverTransport \"nukleus://streams/amqp#0\"")
    public void shouldTransferToClientWithUlong0() throws Exception
    {
        k3po.start();
        k3po.notifyBarrier("ROUTED_SERVER");
        k3po.finish();
    }

    @Test
    @Specification({
        "${scripts}/transfer.to.server.with.ulong0/client",
        "${scripts}/transfer.to.server.with.ulong0/server"})
    @ScriptProperty("serverTransport \"nukleus://streams/amqp#0\"")
    public void shouldTransferToServerWithUlong0() throws Exception
    {
        k3po.start();
        k3po.notifyBarrier("ROUTED_SERVER");
        k3po.finish();
    }

    @Test
    @Specification({
        "${scripts}/transfer.to.client.with.ushort/client",
        "${scripts}/transfer.to.client.with.ushort/server"})
    @ScriptProperty("serverTransport \"nukleus://streams/amqp#0\"")
    public void shouldTransferToClientWithUshort() throws Exception
    {
        k3po.start();
        k3po.notifyBarrier("ROUTED_SERVER");
        k3po.finish();
    }

    @Test
    @Specification({
        "${scripts}/transfer.to.server.with.ushort/client",
        "${scripts}/transfer.to.server.with.ushort/server"})
    @ScriptProperty("serverTransport \"nukleus://streams/amqp#0\"")
    public void shouldTransferToServerWithUshort() throws Exception
    {
        k3po.start();
        k3po.notifyBarrier("ROUTED_SERVER");
        k3po.finish();
    }

    @Test
    @Specification({
        "${scripts}/transfer.to.client.with.vbin8/client",
        "${scripts}/transfer.to.client.with.vbin8/server"})
    @ScriptProperty("serverTransport \"nukleus://streams/amqp#0\"")
    public void shouldTransferToClientWithVbin8() throws Exception
    {
        k3po.start();
        k3po.notifyBarrier("ROUTED_SERVER");
        k3po.finish();
    }

    @Test
    @Specification({
        "${scripts}/transfer.to.server.with.vbin8/client",
        "${scripts}/transfer.to.server.with.vbin8/server"})
    @ScriptProperty("serverTransport \"nukleus://streams/amqp#0\"")
    public void shouldTransferToServerWithVbin8() throws Exception
    {
        k3po.start();
        k3po.notifyBarrier("ROUTED_SERVER");
        k3po.finish();
    }

    @Test
    @Specification({
        "${scripts}/transfer.to.client.with.vbin32/client",
        "${scripts}/transfer.to.client.with.vbin32/server"})
    @ScriptProperty("serverTransport \"nukleus://streams/amqp#0\"")
    public void shouldTransferToClientWithVbin32() throws Exception
    {
        k3po.start();
        k3po.notifyBarrier("ROUTED_SERVER");
        k3po.finish();
    }

    @Test
    @Specification({
        "${scripts}/transfer.to.server.with.vbin32/client",
        "${scripts}/transfer.to.server.with.vbin32/server"})
    @ScriptProperty("serverTransport \"nukleus://streams/amqp#0\"")
    public void shouldTransferToServerWithVbin32() throws Exception
    {
        k3po.start();
        k3po.notifyBarrier("ROUTED_SERVER");
        k3po.finish();
    }

    @Test
    @Specification({
<<<<<<< HEAD
        "${scripts}/handle.max.exceeded/client",
        "${scripts}/handle.max.exceeded/server"})
    @ScriptProperty("serverTransport \"nukleus://streams/amqp#0\"")
    public void shouldCloseConnectionWhenHandleMaxExceeded() throws Exception
=======
        "${scripts}/attach.as.receiver.then.detach.with.error.then.flow/client",
        "${scripts}/attach.as.receiver.then.detach.with.error.then.flow/server"})
    @ScriptProperty("serverTransport \"nukleus://streams/amqp#0\"")
    public void shouldNotTriggerErrorWhenReceivingFlowAfterDetach() throws Exception
>>>>>>> 3cf614b1
    {
        k3po.start();
        k3po.notifyBarrier("ROUTED_SERVER");
        k3po.finish();
    }
}<|MERGE_RESOLUTION|>--- conflicted
+++ resolved
@@ -1311,17 +1311,22 @@
 
     @Test
     @Specification({
-<<<<<<< HEAD
+        "${scripts}/attach.as.receiver.then.detach.with.error.then.flow/client",
+        "${scripts}/attach.as.receiver.then.detach.with.error.then.flow/server"})
+    @ScriptProperty("serverTransport \"nukleus://streams/amqp#0\"")
+    public void shouldNotTriggerErrorWhenReceivingFlowAfterDetach() throws Exception
+    {
+        k3po.start();
+        k3po.notifyBarrier("ROUTED_SERVER");
+        k3po.finish();
+    }
+
+    @Test
+    @Specification({
         "${scripts}/handle.max.exceeded/client",
         "${scripts}/handle.max.exceeded/server"})
     @ScriptProperty("serverTransport \"nukleus://streams/amqp#0\"")
     public void shouldCloseConnectionWhenHandleMaxExceeded() throws Exception
-=======
-        "${scripts}/attach.as.receiver.then.detach.with.error.then.flow/client",
-        "${scripts}/attach.as.receiver.then.detach.with.error.then.flow/server"})
-    @ScriptProperty("serverTransport \"nukleus://streams/amqp#0\"")
-    public void shouldNotTriggerErrorWhenReceivingFlowAfterDetach() throws Exception
->>>>>>> 3cf614b1
     {
         k3po.start();
         k3po.notifyBarrier("ROUTED_SERVER");
