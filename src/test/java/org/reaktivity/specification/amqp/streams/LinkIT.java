--- conflicted
+++ resolved
@@ -1323,17 +1323,22 @@
 
     @Test
     @Specification({
-<<<<<<< HEAD
+        "${scripts}/handle.max.exceeded/client",
+        "${scripts}/handle.max.exceeded/server"})
+    @ScriptProperty("serverTransport \"nukleus://streams/amqp#0\"")
+    public void shouldCloseConnectionWhenHandleMaxExceeded() throws Exception
+    {
+        k3po.start();
+        k3po.notifyBarrier("ROUTED_SERVER");
+        k3po.finish();
+    }
+
+    @Test
+    @Specification({
         "${scripts}/reject.attach.as.receiver.when.route.does.not.match/client",
         "${scripts}/reject.attach.as.receiver.when.route.does.not.match/server"})
     @ScriptProperty("serverTransport \"nukleus://streams/amqp#0\"")
     public void shouldRejectAttachAsReceiverWhenRouteDoesNotMatch() throws Exception
-=======
-        "${scripts}/handle.max.exceeded/client",
-        "${scripts}/handle.max.exceeded/server"})
-    @ScriptProperty("serverTransport \"nukleus://streams/amqp#0\"")
-    public void shouldCloseConnectionWhenHandleMaxExceeded() throws Exception
->>>>>>> edb5a072
     {
         k3po.start();
         k3po.notifyBarrier("ROUTED_SERVER");
