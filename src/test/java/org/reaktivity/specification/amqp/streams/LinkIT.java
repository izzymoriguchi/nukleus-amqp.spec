/**
 * Copyright 2016-2020 The Reaktivity Project
 *
 * The Reaktivity Project licenses this file to you under the Apache License,
 * version 2.0 (the "License"); you may not use this file except in compliance
 * with the License. You may obtain a copy of the License at:
 *
 *   http://www.apache.org/licenses/LICENSE-2.0
 *
 * Unless required by applicable law or agreed to in writing, software
 * distributed under the License is distributed on an "AS IS" BASIS, WITHOUT
 * WARRANTIES OR CONDITIONS OF ANY KIND, either express or implied. See the
 * License for the specific language governing permissions and limitations
 * under the License.
 */
package org.reaktivity.specification.amqp.streams;

import static java.util.concurrent.TimeUnit.SECONDS;
import static org.junit.rules.RuleChain.outerRule;

import org.junit.Rule;
import org.junit.Test;
import org.junit.rules.DisableOnDebug;
import org.junit.rules.TestRule;
import org.junit.rules.Timeout;
import org.kaazing.k3po.junit.annotation.ScriptProperty;
import org.kaazing.k3po.junit.annotation.Specification;
import org.kaazing.k3po.junit.rules.K3poRule;

public class LinkIT
{
    private final K3poRule k3po = new K3poRule()
        .addScriptRoot("scripts", "org/reaktivity/specification/amqp/link");

    private final TestRule timeout = new DisableOnDebug(new Timeout(5, SECONDS));

    @Rule
    public final TestRule chain = outerRule(k3po).around(timeout);

    @Test
    @Specification({
        "${scripts}/attach.as.receiver.only/client",
        "${scripts}/attach.as.receiver.only/server"})
    @ScriptProperty("serverTransport \"nukleus://streams/amqp#0\"")
    public void shouldExchangeAttachAsReceiver() throws Exception
    {
        k3po.start();
        k3po.notifyBarrier("ROUTED_SERVER");
        k3po.finish();
    }

    @Test
    @Specification({
        "${scripts}/attach.as.sender.only/client",
        "${scripts}/attach.as.sender.only/server"})
    @ScriptProperty("serverTransport \"nukleus://streams/amqp#0\"")
    public void shouldExchangeAttachAsSender() throws Exception
    {
        k3po.start();
        k3po.notifyBarrier("ROUTED_SERVER");
        k3po.finish();
    }

    @Test
    @Specification({
        "${scripts}/attach.as.sender.then.receiver/client",
        "${scripts}/attach.as.sender.then.receiver/server"})
    @ScriptProperty("serverTransport \"nukleus://streams/amqp#0\"")
    public void shouldExchangeAttachAsSenderThenReceiver() throws Exception
    {
        k3po.start();
        k3po.notifyBarrier("ROUTED_SERVER");
        k3po.finish();
    }

    @Test
    @Specification({
        "${scripts}/attach.as.receiver.then.sender/client",
        "${scripts}/attach.as.receiver.then.sender/server"})
    @ScriptProperty("serverTransport \"nukleus://streams/amqp#0\"")
    public void shouldExchangeAttachAsReceiverThenSender() throws Exception
    {
        k3po.start();
        k3po.notifyBarrier("ROUTED_SERVER");
        k3po.finish();
    }

    @Test
    @Specification({
        "${scripts}/attach.as.receiver.when.source.does.not.exist/client",
        "${scripts}/attach.as.receiver.when.source.does.not.exist/server"})
    @ScriptProperty("serverTransport \"nukleus://streams/amqp#0\"")
    public void shouldAttachAsReceiverWhenSourceDoesNotExist() throws Exception
    {
        k3po.start();
        k3po.notifyBarrier("ROUTED_SERVER");
        k3po.finish();
    }

    @Test
    @Specification({
        "${scripts}/attach.as.sender.when.target.does.not.exist/client",
        "${scripts}/attach.as.sender.when.target.does.not.exist/server"})
    @ScriptProperty("serverTransport \"nukleus://streams/amqp#0\"")
    public void shouldAttachAsSenderWhenTargetDoesNotExist() throws Exception
    {
        k3po.start();
        k3po.notifyBarrier("ROUTED_SERVER");
        k3po.finish();
    }

    @Test
    @Specification({
        "${scripts}/transfer.to.client.at.least.once/client",
        "${scripts}/transfer.to.client.at.least.once/server"})
    @ScriptProperty("serverTransport \"nukleus://streams/amqp#0\"")
    public void shouldTransferToClientAtLeastOnce() throws Exception
    {
        k3po.start();
        k3po.notifyBarrier("ROUTED_SERVER");
        k3po.finish();
    }

    @Test
    @Specification({
        "${scripts}/transfer.to.server.at.least.once/client",
        "${scripts}/transfer.to.server.at.least.once/server"})
    @ScriptProperty("serverTransport \"nukleus://streams/amqp#0\"")
    public void shouldTransferToServerAtLeastOnce() throws Exception
    {
        k3po.start();
        k3po.notifyBarrier("ROUTED_SERVER");
        k3po.finish();
    }

    @Test
    @Specification({
        "${scripts}/detach.exchange/client",
        "${scripts}/detach.exchange/server"})
    @ScriptProperty("serverTransport \"nukleus://streams/amqp#0\"")
    public void shouldDetachLink() throws Exception
    {
        k3po.start();
        k3po.notifyBarrier("ROUTED_SERVER");
        k3po.finish();
    }

    @Test
    @Specification({
        "${scripts}/link.credit.exceeded/client",
        "${scripts}/link.credit.exceeded/server"})
    @ScriptProperty("serverTransport \"nukleus://streams/amqp#0\"")
    public void shouldDetachLinkCreditExceeded() throws Exception
    {
        k3po.start();
        k3po.notifyBarrier("ROUTED_SERVER");
        k3po.finish();
    }

    @Test
    @Specification({
        "${scripts}/transfer.to.client.with.headers/client",
        "${scripts}/transfer.to.client.with.headers/server"})
    @ScriptProperty("serverTransport \"nukleus://streams/amqp#0\"")
    public void shouldTransferToClientWithHeaders() throws Exception
    {
        k3po.start();
        k3po.notifyBarrier("ROUTED_SERVER");
        k3po.finish();
    }

    @Test
    @Specification({
        "${scripts}/transfer.to.client.with.delivery.annotations/client",
        "${scripts}/transfer.to.client.with.delivery.annotations/server"})
    @ScriptProperty("serverTransport \"nukleus://streams/amqp#0\"")
    public void shouldTransferToClientWithDeliveryAnnotations() throws Exception
    {
        k3po.start();
        k3po.notifyBarrier("ROUTED_SERVER");
        k3po.finish();
    }

    @Test
    @Specification({
        "${scripts}/transfer.to.client.with.annotations/client",
        "${scripts}/transfer.to.client.with.annotations/server"})
    @ScriptProperty("serverTransport \"nukleus://streams/amqp#0\"")
    public void shouldTransferToClientWithAnnotations() throws Exception
    {
        k3po.start();
        k3po.notifyBarrier("ROUTED_SERVER");
        k3po.finish();
    }

    @Test
    @Specification({
        "${scripts}/transfer.to.server.with.headers/client",
        "${scripts}/transfer.to.server.with.headers/server"})
    @ScriptProperty("serverTransport \"nukleus://streams/amqp#0\"")
    public void shouldTransferToServerWithHeaders() throws Exception
    {
        k3po.start();
        k3po.notifyBarrier("ROUTED_SERVER");
        k3po.finish();
    }

    @Test
    @Specification({
        "${scripts}/transfer.to.server.with.delivery.annotations/client",
        "${scripts}/transfer.to.server.with.delivery.annotations/server"})
    @ScriptProperty("serverTransport \"nukleus://streams/amqp#0\"")
    public void shouldTransferToServerWithDeliveryAnnotations() throws Exception
    {
        k3po.start();
        k3po.notifyBarrier("ROUTED_SERVER");
        k3po.finish();
    }

    @Test
    @Specification({
        "${scripts}/transfer.to.server.with.annotations/client",
        "${scripts}/transfer.to.server.with.annotations/server"})
    @ScriptProperty("serverTransport \"nukleus://streams/amqp#0\"")
    public void shouldTransferToServerWithAnnotations() throws Exception
    {
        k3po.start();
        k3po.notifyBarrier("ROUTED_SERVER");
        k3po.finish();
    }

    @Test
    @Specification({
        "${scripts}/transfer.to.client.with.properties/client",
        "${scripts}/transfer.to.client.with.properties/server"})
    @ScriptProperty("serverTransport \"nukleus://streams/amqp#0\"")
    public void shouldTransferToClientWithProperties() throws Exception
    {
        k3po.start();
        k3po.notifyBarrier("ROUTED_SERVER");
        k3po.finish();
    }

    @Test
    @Specification({
        "${scripts}/transfer.to.server.with.properties/client",
        "${scripts}/transfer.to.server.with.properties/server"})
    @ScriptProperty("serverTransport \"nukleus://streams/amqp#0\"")
    public void shouldTransferToServerWithProperties() throws Exception
    {
        k3po.start();
        k3po.notifyBarrier("ROUTED_SERVER");
        k3po.finish();
    }

    @Test
    @Specification({
        "${scripts}/transfer.to.client.with.application.properties/client",
        "${scripts}/transfer.to.client.with.application.properties/server"})
    @ScriptProperty("serverTransport \"nukleus://streams/amqp#0\"")
    public void shouldTransferToClientWithApplicationProperties() throws Exception
    {
        k3po.start();
        k3po.notifyBarrier("ROUTED_SERVER");
        k3po.finish();
    }

    @Test
    @Specification({
        "${scripts}/transfer.to.server.with.application.properties/client",
        "${scripts}/transfer.to.server.with.application.properties/server"})
    @ScriptProperty("serverTransport \"nukleus://streams/amqp#0\"")
    public void shouldTransferToServerWithApplicationProperties() throws Exception
    {
        k3po.start();
        k3po.notifyBarrier("ROUTED_SERVER");
        k3po.finish();
    }

    @Test
    @Specification({
        "${scripts}/transfer.to.client.with.footer/client",
        "${scripts}/transfer.to.client.with.footer/server"})
    @ScriptProperty("serverTransport \"nukleus://streams/amqp#0\"")
    public void shouldTransferToClientWithFooter() throws Exception
    {
        k3po.start();
        k3po.notifyBarrier("ROUTED_SERVER");
        k3po.finish();
    }

    @Test
    @Specification({
        "${scripts}/transfer.to.server.with.footer/client",
        "${scripts}/transfer.to.server.with.footer/server"})
    @ScriptProperty("serverTransport \"nukleus://streams/amqp#0\"")
    public void shouldTransferToServerWithFooter() throws Exception
    {
        k3po.start();
        k3po.notifyBarrier("ROUTED_SERVER");
        k3po.finish();
    }

    @Test
    @Specification({
        "${scripts}/transfer.to.client.when.max.frame.size.exceeded/client",
        "${scripts}/transfer.to.client.when.max.frame.size.exceeded/server"})
    @ScriptProperty("serverTransport \"nukleus://streams/amqp#0\"")
    public void shouldTransferToClientWhenMaxFrameSizeExceeded() throws Exception
    {
        k3po.start();
        k3po.notifyBarrier("ROUTED_SERVER");
        k3po.finish();
    }

    @Test
    @Specification({
        "${scripts}/transfer.to.server.when.max.frame.size.exceeded/client",
        "${scripts}/transfer.to.server.when.max.frame.size.exceeded/server"})
    @ScriptProperty("serverTransport \"nukleus://streams/amqp#0\"")
    public void shouldTransferToServerWhenMaxFrameSizeExceeded() throws Exception
    {
        k3po.start();
        k3po.notifyBarrier("ROUTED_SERVER");
        k3po.finish();
    }

    @Test
    @Specification({
        "${scripts}/transfer.to.client.when.fragmented/client",
        "${scripts}/transfer.to.client.when.fragmented/server"})
    @ScriptProperty("serverTransport \"nukleus://streams/amqp#0\"")
    public void shouldTransferToClientWhenFragmented() throws Exception
    {
        k3po.start();
        k3po.notifyBarrier("ROUTED_SERVER");
        k3po.finish();
    }

    @Test
    @Specification({
        "${scripts}/transfer.to.server.when.fragmented/client",
        "${scripts}/transfer.to.server.when.fragmented/server"})
    @ScriptProperty("serverTransport \"nukleus://streams/amqp#0\"")
    public void shouldTransferToServerWhenFragmented() throws Exception
    {
        k3po.start();
        k3po.notifyBarrier("ROUTED_SERVER");
        k3po.finish();
    }

    @Test
    @Specification({
        "${scripts}/transfer.to.client.when.links.interleaved/client",
        "${scripts}/transfer.to.client.when.links.interleaved/server"})
    @ScriptProperty("serverTransport \"nukleus://streams/amqp#0\"")
    public void shouldTransferToClientWhenLinksInterleaved() throws Exception
    {
        k3po.start();
        k3po.notifyBarrier("ROUTED_SERVER");
        k3po.finish();
    }

    @Test
    @Specification({
        "${scripts}/transfer.to.server.when.links.interleaved/client",
        "${scripts}/transfer.to.server.when.links.interleaved/server"})
    @ScriptProperty("serverTransport \"nukleus://streams/amqp#0\"")
    public void shouldTransferToServerWhenLinksInterleaved() throws Exception
    {
        k3po.start();
        k3po.notifyBarrier("ROUTED_SERVER");
        k3po.finish();
    }

    @Test
    @Specification({
        "${scripts}/transfer.to.client.when.links.interleaved.and.max.frame.size.exceeded/client",
        "${scripts}/transfer.to.client.when.links.interleaved.and.max.frame.size.exceeded/server"})
    @ScriptProperty("serverTransport \"nukleus://streams/amqp#0\"")
    public void shouldTransferToClientWhenLinksInterleavedAndMaxFrameSizeExceeded() throws Exception
    {
        k3po.start();
        k3po.notifyBarrier("ROUTED_SERVER");
        k3po.finish();
    }

    @Test
    @Specification({
        "${scripts}/transfer.to.client.when.links.interleaved.and.fragmented/client",
        "${scripts}/transfer.to.client.when.links.interleaved.and.fragmented/server"})
    @ScriptProperty("serverTransport \"nukleus://streams/amqp#0\"")
    public void shouldTransferToClientWhenLinksInterleavedAndFragmented() throws Exception
    {
        k3po.start();
        k3po.notifyBarrier("ROUTED_SERVER");
        k3po.finish();
    }

    @Test
    @Specification({
        "${scripts}/transfer.to.server.when.links.interleaved.and.fragmented/client",
        "${scripts}/transfer.to.server.when.links.interleaved.and.fragmented/server"})
    @ScriptProperty("serverTransport \"nukleus://streams/amqp#0\"")
    public void shouldTransferToServerWhenLinksInterleavedAndFragmented() throws Exception
    {
        k3po.start();
        k3po.notifyBarrier("ROUTED_SERVER");
        k3po.finish();
    }

    @Test
    @Specification({
        "${scripts}/max.frame.size.exceeded.with.multiple.sessions.and.links/client",
        "${scripts}/max.frame.size.exceeded.with.multiple.sessions.and.links/server"})
    @ScriptProperty("serverTransport \"nukleus://streams/amqp#0\"")
    public void shouldCloseConnectionWhenMaxFrameSizeExceededWithMultipleSessions() throws Exception
    {
        k3po.start();
        k3po.notifyBarrier("ROUTED_SERVER");
        k3po.finish();
    }

    @Test
    @Specification({
        "${scripts}/transfer.to.client.with.array8/client",
        "${scripts}/transfer.to.client.with.array8/server"})
    @ScriptProperty("serverTransport \"nukleus://streams/amqp#0\"")
    public void shouldTransferToClientWithArray8() throws Exception
    {
        k3po.start();
        k3po.notifyBarrier("ROUTED_SERVER");
        k3po.finish();
    }

    @Test
    @Specification({
        "${scripts}/transfer.to.server.with.array8/client",
        "${scripts}/transfer.to.server.with.array8/server"})
    @ScriptProperty("serverTransport \"nukleus://streams/amqp#0\"")
    public void shouldTransferToServerWithArray8() throws Exception
    {
        k3po.start();
        k3po.notifyBarrier("ROUTED_SERVER");
        k3po.finish();
    }

    @Test
    @Specification({
        "${scripts}/transfer.to.client.with.array32/client",
        "${scripts}/transfer.to.client.with.array32/server"})
    @ScriptProperty("serverTransport \"nukleus://streams/amqp#0\"")
    public void shouldTransferToClientWithArray32() throws Exception
    {
        k3po.start();
        k3po.notifyBarrier("ROUTED_SERVER");
        k3po.finish();
    }

    @Test
    @Specification({
        "${scripts}/transfer.to.server.with.array32/client",
        "${scripts}/transfer.to.server.with.array32/server"})
    @ScriptProperty("serverTransport \"nukleus://streams/amqp#0\"")
    public void shouldTransferToServerWithArray32() throws Exception
    {
        k3po.start();
        k3po.notifyBarrier("ROUTED_SERVER");
        k3po.finish();
    }

    @Test
    @Specification({
        "${scripts}/transfer.to.client.with.boolean/client",
        "${scripts}/transfer.to.client.with.boolean/server"})
    @ScriptProperty("serverTransport \"nukleus://streams/amqp#0\"")
    public void shouldTransferToClientWithBoolean() throws Exception
    {
        k3po.start();
        k3po.notifyBarrier("ROUTED_SERVER");
        k3po.finish();
    }

    @Test
    @Specification({
        "${scripts}/transfer.to.server.with.boolean/client",
        "${scripts}/transfer.to.server.with.boolean/server"})
    @ScriptProperty("serverTransport \"nukleus://streams/amqp#0\"")
    public void shouldTransferToServerWithBoolean() throws Exception
    {
        k3po.start();
        k3po.notifyBarrier("ROUTED_SERVER");
        k3po.finish();
    }

    @Test
    @Specification({
        "${scripts}/transfer.to.client.with.byte/client",
        "${scripts}/transfer.to.client.with.byte/server"})
    @ScriptProperty("serverTransport \"nukleus://streams/amqp#0\"")
    public void shouldTransferToClientWithByte() throws Exception
    {
        k3po.start();
        k3po.notifyBarrier("ROUTED_SERVER");
        k3po.finish();
    }

    @Test
    @Specification({
        "${scripts}/transfer.to.server.with.byte/client",
        "${scripts}/transfer.to.server.with.byte/server"})
    @ScriptProperty("serverTransport \"nukleus://streams/amqp#0\"")
    public void shouldTransferToServerWithByte() throws Exception
    {
        k3po.start();
        k3po.notifyBarrier("ROUTED_SERVER");
        k3po.finish();
    }

    @Test
    @Specification({
        "${scripts}/transfer.to.client.with.char/client",
        "${scripts}/transfer.to.client.with.char/server"})
    @ScriptProperty("serverTransport \"nukleus://streams/amqp#0\"")
    public void shouldTransferToClientWithChar() throws Exception
    {
        k3po.start();
        k3po.notifyBarrier("ROUTED_SERVER");
        k3po.finish();
    }

    @Test
    @Specification({
        "${scripts}/transfer.to.server.with.char/client",
        "${scripts}/transfer.to.server.with.char/server"})
    @ScriptProperty("serverTransport \"nukleus://streams/amqp#0\"")
    public void shouldTransferToServerWithChar() throws Exception
    {
        k3po.start();
        k3po.notifyBarrier("ROUTED_SERVER");
        k3po.finish();
    }

    @Test
    @Specification({
        "${scripts}/transfer.to.client.with.false/client",
        "${scripts}/transfer.to.client.with.false/server"})
    @ScriptProperty("serverTransport \"nukleus://streams/amqp#0\"")
    public void shouldTransferToClientWithFalse() throws Exception
    {
        k3po.start();
        k3po.notifyBarrier("ROUTED_SERVER");
        k3po.finish();
    }

    @Test
    @Specification({
        "${scripts}/transfer.to.server.with.false/client",
        "${scripts}/transfer.to.server.with.false/server"})
    @ScriptProperty("serverTransport \"nukleus://streams/amqp#0\"")
    public void shouldTransferToServerWithFalse() throws Exception
    {
        k3po.start();
        k3po.notifyBarrier("ROUTED_SERVER");
        k3po.finish();
    }

    @Test
    @Specification({
        "${scripts}/transfer.to.client.with.int/client",
        "${scripts}/transfer.to.client.with.int/server"})
    @ScriptProperty("serverTransport \"nukleus://streams/amqp#0\"")
    public void shouldTransferToClientWithInt() throws Exception
    {
        k3po.start();
        k3po.notifyBarrier("ROUTED_SERVER");
        k3po.finish();
    }

    @Test
    @Specification({
        "${scripts}/transfer.to.server.with.int/client",
        "${scripts}/transfer.to.server.with.int/server"})
    @ScriptProperty("serverTransport \"nukleus://streams/amqp#0\"")
    public void shouldTransferToServerWithInt() throws Exception
    {
        k3po.start();
        k3po.notifyBarrier("ROUTED_SERVER");
        k3po.finish();
    }

    @Test
    @Specification({
        "${scripts}/transfer.to.client.with.list0/client",
        "${scripts}/transfer.to.client.with.list0/server"})
    @ScriptProperty("serverTransport \"nukleus://streams/amqp#0\"")
    public void shouldTransferToClientWithList0() throws Exception
    {
        k3po.start();
        k3po.notifyBarrier("ROUTED_SERVER");
        k3po.finish();
    }

    @Test
    @Specification({
        "${scripts}/transfer.to.server.with.list0/client",
        "${scripts}/transfer.to.server.with.list0/server"})
    @ScriptProperty("serverTransport \"nukleus://streams/amqp#0\"")
    public void shouldTransferToServerWithList0() throws Exception
    {
        k3po.start();
        k3po.notifyBarrier("ROUTED_SERVER");
        k3po.finish();
    }

    @Test
    @Specification({
        "${scripts}/transfer.to.client.with.list8/client",
        "${scripts}/transfer.to.client.with.list8/server"})
    @ScriptProperty("serverTransport \"nukleus://streams/amqp#0\"")
    public void shouldTransferToClientWithList8() throws Exception
    {
        k3po.start();
        k3po.notifyBarrier("ROUTED_SERVER");
        k3po.finish();
    }

    @Test
    @Specification({
        "${scripts}/transfer.to.server.with.list8/client",
        "${scripts}/transfer.to.server.with.list8/server"})
    @ScriptProperty("serverTransport \"nukleus://streams/amqp#0\"")
    public void shouldTransferToServerWithList8() throws Exception
    {
        k3po.start();
        k3po.notifyBarrier("ROUTED_SERVER");
        k3po.finish();
    }

    @Test
    @Specification({
        "${scripts}/transfer.to.client.with.list32/client",
        "${scripts}/transfer.to.client.with.list32/server"})
    @ScriptProperty("serverTransport \"nukleus://streams/amqp#0\"")
    public void shouldTransferToClientWithList32() throws Exception
    {
        k3po.start();
        k3po.notifyBarrier("ROUTED_SERVER");
        k3po.finish();
    }

    @Test
    @Specification({
        "${scripts}/transfer.to.server.with.list32/client",
        "${scripts}/transfer.to.server.with.list32/server"})
    @ScriptProperty("serverTransport \"nukleus://streams/amqp#0\"")
    public void shouldTransferToServerWithList32() throws Exception
    {
        k3po.start();
        k3po.notifyBarrier("ROUTED_SERVER");
        k3po.finish();
    }

    @Test
    @Specification({
        "${scripts}/transfer.to.client.with.long/client",
        "${scripts}/transfer.to.client.with.long/server"})
    @ScriptProperty("serverTransport \"nukleus://streams/amqp#0\"")
    public void shouldTransferToClientWithLong() throws Exception
    {
        k3po.start();
        k3po.notifyBarrier("ROUTED_SERVER");
        k3po.finish();
    }

    @Test
    @Specification({
        "${scripts}/transfer.to.server.with.long/client",
        "${scripts}/transfer.to.server.with.long/server"})
    @ScriptProperty("serverTransport \"nukleus://streams/amqp#0\"")
    public void shouldTransferToServerWithLong() throws Exception
    {
        k3po.start();
        k3po.notifyBarrier("ROUTED_SERVER");
        k3po.finish();
    }

    @Test
    @Specification({
        "${scripts}/transfer.to.client.with.map8/client",
        "${scripts}/transfer.to.client.with.map8/server"})
    @ScriptProperty("serverTransport \"nukleus://streams/amqp#0\"")
    public void shouldTransferToClientWithMap8() throws Exception
    {
        k3po.start();
        k3po.notifyBarrier("ROUTED_SERVER");
        k3po.finish();
    }

    @Test
    @Specification({
        "${scripts}/transfer.to.server.with.map8/client",
        "${scripts}/transfer.to.server.with.map8/server"})
    @ScriptProperty("serverTransport \"nukleus://streams/amqp#0\"")
    public void shouldTransferToServerWithMap8() throws Exception
    {
        k3po.start();
        k3po.notifyBarrier("ROUTED_SERVER");
        k3po.finish();
    }

    @Test
    @Specification({
        "${scripts}/transfer.to.client.with.map32/client",
        "${scripts}/transfer.to.client.with.map32/server"})
    @ScriptProperty("serverTransport \"nukleus://streams/amqp#0\"")
    public void shouldTransferToClientWithMap32() throws Exception
    {
        k3po.start();
        k3po.notifyBarrier("ROUTED_SERVER");
        k3po.finish();
    }

    @Test
    @Specification({
        "${scripts}/transfer.to.server.with.map32/client",
        "${scripts}/transfer.to.server.with.map32/server"})
    @ScriptProperty("serverTransport \"nukleus://streams/amqp#0\"")
    public void shouldTransferToServerWithMap32() throws Exception
    {
        k3po.start();
        k3po.notifyBarrier("ROUTED_SERVER");
        k3po.finish();
    }

    @Test
    @Specification({
        "${scripts}/transfer.to.client.with.multiple.data/client",
        "${scripts}/transfer.to.client.with.multiple.data/server"})
    @ScriptProperty("serverTransport \"nukleus://streams/amqp#0\"")
    public void shouldTransferToClientWithMultipleData() throws Exception
    {
        k3po.start();
        k3po.notifyBarrier("ROUTED_SERVER");
        k3po.finish();
    }

    @Test
    @Specification({
        "${scripts}/transfer.to.server.with.multiple.data/client",
        "${scripts}/transfer.to.server.with.multiple.data/server"})
    @ScriptProperty("serverTransport \"nukleus://streams/amqp#0\"")
    public void shouldTransferToServerWithMultipleData() throws Exception
    {
        k3po.start();
        k3po.notifyBarrier("ROUTED_SERVER");
        k3po.finish();
    }

    @Test
    @Specification({
        "${scripts}/transfer.to.client.with.multiple.sequence/client",
        "${scripts}/transfer.to.client.with.multiple.sequence/server"})
    @ScriptProperty("serverTransport \"nukleus://streams/amqp#0\"")
    public void shouldTransferToClientWithMultipleSequence() throws Exception
    {
        k3po.start();
        k3po.notifyBarrier("ROUTED_SERVER");
        k3po.finish();
    }

    @Test
    @Specification({
        "${scripts}/transfer.to.server.with.multiple.sequence/client",
        "${scripts}/transfer.to.server.with.multiple.sequence/server"})
    @ScriptProperty("serverTransport \"nukleus://streams/amqp#0\"")
    public void shouldTransferToServerWithMultipleSequence() throws Exception
    {
        k3po.start();
        k3po.notifyBarrier("ROUTED_SERVER");
        k3po.finish();
    }

    @Test
    @Specification({
        "${scripts}/transfer.to.client.with.null/client",
        "${scripts}/transfer.to.client.with.null/server"})
    @ScriptProperty("serverTransport \"nukleus://streams/amqp#0\"")
    public void shouldTransferToClientWithNull() throws Exception
    {
        k3po.start();
        k3po.notifyBarrier("ROUTED_SERVER");
        k3po.finish();
    }

    @Test
    @Specification({
        "${scripts}/transfer.to.server.with.null/client",
        "${scripts}/transfer.to.server.with.null/server"})
    @ScriptProperty("serverTransport \"nukleus://streams/amqp#0\"")
    public void shouldTransferToServerWithNull() throws Exception
    {
        k3po.start();
        k3po.notifyBarrier("ROUTED_SERVER");
        k3po.finish();
    }

    @Test
    @Specification({
        "${scripts}/transfer.to.client.with.short/client",
        "${scripts}/transfer.to.client.with.short/server"})
    @ScriptProperty("serverTransport \"nukleus://streams/amqp#0\"")
    public void shouldTransferToClientWithShort() throws Exception
    {
        k3po.start();
        k3po.notifyBarrier("ROUTED_SERVER");
        k3po.finish();
    }

    @Test
    @Specification({
        "${scripts}/transfer.to.server.with.short/client",
        "${scripts}/transfer.to.server.with.short/server"})
    @ScriptProperty("serverTransport \"nukleus://streams/amqp#0\"")
    public void shouldTransferToServerWithShort() throws Exception
    {
        k3po.start();
        k3po.notifyBarrier("ROUTED_SERVER");
        k3po.finish();
    }

    @Test
    @Specification({
        "${scripts}/transfer.to.client.with.single.data/client",
        "${scripts}/transfer.to.client.with.single.data/server"})
    @ScriptProperty("serverTransport \"nukleus://streams/amqp#0\"")
    public void shouldTransferToClientWithSingleData() throws Exception
    {
        k3po.start();
        k3po.notifyBarrier("ROUTED_SERVER");
        k3po.finish();
    }

    @Test
    @Specification({
        "${scripts}/transfer.to.server.with.single.data/client",
        "${scripts}/transfer.to.server.with.single.data/server"})
    @ScriptProperty("serverTransport \"nukleus://streams/amqp#0\"")
    public void shouldTransferToServerWithSingleData() throws Exception
    {
        k3po.start();
        k3po.notifyBarrier("ROUTED_SERVER");
        k3po.finish();
    }

    @Test
    @Specification({
        "${scripts}/transfer.to.client.with.single.sequence/client",
        "${scripts}/transfer.to.client.with.single.sequence/server"})
    @ScriptProperty("serverTransport \"nukleus://streams/amqp#0\"")
    public void shouldTransferToClientWithSingleSequence() throws Exception
    {
        k3po.start();
        k3po.notifyBarrier("ROUTED_SERVER");
        k3po.finish();
    }

    @Test
    @Specification({
        "${scripts}/transfer.to.server.with.single.sequence/client",
        "${scripts}/transfer.to.server.with.single.sequence/server"})
    @ScriptProperty("serverTransport \"nukleus://streams/amqp#0\"")
    public void shouldTransferToServerWithSingleSequence() throws Exception
    {
        k3po.start();
        k3po.notifyBarrier("ROUTED_SERVER");
        k3po.finish();
    }

    @Test
    @Specification({
        "${scripts}/transfer.to.client.with.smallint/client",
        "${scripts}/transfer.to.client.with.smallint/server"})
    @ScriptProperty("serverTransport \"nukleus://streams/amqp#0\"")
    public void shouldTransferToClientWithSmallInt() throws Exception
    {
        k3po.start();
        k3po.notifyBarrier("ROUTED_SERVER");
        k3po.finish();
    }

    @Test
    @Specification({
        "${scripts}/transfer.to.server.with.smallint/client",
        "${scripts}/transfer.to.server.with.smallint/server"})
    @ScriptProperty("serverTransport \"nukleus://streams/amqp#0\"")
    public void shouldTransferToServerWithSmallInt() throws Exception
    {
        k3po.start();
        k3po.notifyBarrier("ROUTED_SERVER");
        k3po.finish();
    }

    @Test
    @Specification({
        "${scripts}/transfer.to.client.with.smalllong/client",
        "${scripts}/transfer.to.client.with.smalllong/server"})
    @ScriptProperty("serverTransport \"nukleus://streams/amqp#0\"")
    public void shouldTransferToClientWithSmallLong() throws Exception
    {
        k3po.start();
        k3po.notifyBarrier("ROUTED_SERVER");
        k3po.finish();
    }

    @Test
    @Specification({
        "${scripts}/transfer.to.server.with.smalllong/client",
        "${scripts}/transfer.to.server.with.smalllong/server"})
    @ScriptProperty("serverTransport \"nukleus://streams/amqp#0\"")
    public void shouldTransferToServerWithSmallLong() throws Exception
    {
        k3po.start();
        k3po.notifyBarrier("ROUTED_SERVER");
        k3po.finish();
    }

    @Test
    @Specification({
        "${scripts}/transfer.to.client.with.smalluint/client",
        "${scripts}/transfer.to.client.with.smalluint/server"})
    @ScriptProperty("serverTransport \"nukleus://streams/amqp#0\"")
    public void shouldTransferToClientWithSmallUint() throws Exception
    {
        k3po.start();
        k3po.notifyBarrier("ROUTED_SERVER");
        k3po.finish();
    }

    @Test
    @Specification({
        "${scripts}/transfer.to.server.with.smalluint/client",
        "${scripts}/transfer.to.server.with.smalluint/server"})
    @ScriptProperty("serverTransport \"nukleus://streams/amqp#0\"")
    public void shouldTransferToServerWithSmallUint() throws Exception
    {
        k3po.start();
        k3po.notifyBarrier("ROUTED_SERVER");
        k3po.finish();
    }

    @Test
    @Specification({
        "${scripts}/transfer.to.client.with.smallulong/client",
        "${scripts}/transfer.to.client.with.smallulong/server"})
    @ScriptProperty("serverTransport \"nukleus://streams/amqp#0\"")
    public void shouldTransferToClientWithSmallUlong() throws Exception
    {
        k3po.start();
        k3po.notifyBarrier("ROUTED_SERVER");
        k3po.finish();
    }

    @Test
    @Specification({
        "${scripts}/transfer.to.server.with.smallulong/client",
        "${scripts}/transfer.to.server.with.smallulong/server"})
    @ScriptProperty("serverTransport \"nukleus://streams/amqp#0\"")
    public void shouldTransferToServerWithSmallUlong() throws Exception
    {
        k3po.start();
        k3po.notifyBarrier("ROUTED_SERVER");
        k3po.finish();
    }

    @Test
    @Specification({
        "${scripts}/transfer.to.client.with.str8utf8/client",
        "${scripts}/transfer.to.client.with.str8utf8/server"})
    @ScriptProperty("serverTransport \"nukleus://streams/amqp#0\"")
    public void shouldTransferToClientWithStr8Utf8() throws Exception
    {
        k3po.start();
        k3po.notifyBarrier("ROUTED_SERVER");
        k3po.finish();
    }

    @Test
    @Specification({
        "${scripts}/transfer.to.server.with.str8utf8/client",
        "${scripts}/transfer.to.server.with.str8utf8/server"})
    @ScriptProperty("serverTransport \"nukleus://streams/amqp#0\"")
    public void shouldTransferToServerWithStr8Utf8() throws Exception
    {
        k3po.start();
        k3po.notifyBarrier("ROUTED_SERVER");
        k3po.finish();
    }

    @Test
    @Specification({
        "${scripts}/transfer.to.client.with.str32utf8/client",
        "${scripts}/transfer.to.client.with.str32utf8/server"})
    @ScriptProperty("serverTransport \"nukleus://streams/amqp#0\"")
    public void shouldTransferToClientWithStr32Utf8() throws Exception
    {
        k3po.start();
        k3po.notifyBarrier("ROUTED_SERVER");
        k3po.finish();
    }

    @Test
    @Specification({
        "${scripts}/transfer.to.server.with.str32utf8/client",
        "${scripts}/transfer.to.server.with.str32utf8/server"})
    @ScriptProperty("serverTransport \"nukleus://streams/amqp#0\"")
    public void shouldTransferToServerWithStr32Utf8() throws Exception
    {
        k3po.start();
        k3po.notifyBarrier("ROUTED_SERVER");
        k3po.finish();
    }

    @Test
    @Specification({
        "${scripts}/transfer.to.client.with.sym8/client",
        "${scripts}/transfer.to.client.with.sym8/server"})
    @ScriptProperty("serverTransport \"nukleus://streams/amqp#0\"")
    public void shouldTransferToClientWithSym8() throws Exception
    {
        k3po.start();
        k3po.notifyBarrier("ROUTED_SERVER");
        k3po.finish();
    }

    @Test
    @Specification({
        "${scripts}/transfer.to.server.with.sym8/client",
        "${scripts}/transfer.to.server.with.sym8/server"})
    @ScriptProperty("serverTransport \"nukleus://streams/amqp#0\"")
    public void shouldTransferToServerWithSym8() throws Exception
    {
        k3po.start();
        k3po.notifyBarrier("ROUTED_SERVER");
        k3po.finish();
    }

    @Test
    @Specification({
        "${scripts}/transfer.to.client.with.sym32/client",
        "${scripts}/transfer.to.client.with.sym32/server"})
    @ScriptProperty("serverTransport \"nukleus://streams/amqp#0\"")
    public void shouldTransferToClientWithSym32() throws Exception
    {
        k3po.start();
        k3po.notifyBarrier("ROUTED_SERVER");
        k3po.finish();
    }

    @Test
    @Specification({
        "${scripts}/transfer.to.server.with.sym32/client",
        "${scripts}/transfer.to.server.with.sym32/server"})
    @ScriptProperty("serverTransport \"nukleus://streams/amqp#0\"")
    public void shouldTransferToServerWithSym32() throws Exception
    {
        k3po.start();
        k3po.notifyBarrier("ROUTED_SERVER");
        k3po.finish();
    }

    @Test
    @Specification({
        "${scripts}/transfer.to.client.with.timestamp/client",
        "${scripts}/transfer.to.client.with.timestamp/server"})
    @ScriptProperty("serverTransport \"nukleus://streams/amqp#0\"")
    public void shouldTransferToClientWithTimestamp() throws Exception
    {
        k3po.start();
        k3po.notifyBarrier("ROUTED_SERVER");
        k3po.finish();
    }

    @Test
    @Specification({
        "${scripts}/transfer.to.server.with.timestamp/client",
        "${scripts}/transfer.to.server.with.timestamp/server"})
    @ScriptProperty("serverTransport \"nukleus://streams/amqp#0\"")
    public void shouldTransferToServerWithTimestamp() throws Exception
    {
        k3po.start();
        k3po.notifyBarrier("ROUTED_SERVER");
        k3po.finish();
    }

    @Test
    @Specification({
        "${scripts}/transfer.to.client.with.true/client",
        "${scripts}/transfer.to.client.with.true/server"})
    @ScriptProperty("serverTransport \"nukleus://streams/amqp#0\"")
    public void shouldTransferToClientWithTrue() throws Exception
    {
        k3po.start();
        k3po.notifyBarrier("ROUTED_SERVER");
        k3po.finish();
    }

    @Test
    @Specification({
        "${scripts}/transfer.to.server.with.true/client",
        "${scripts}/transfer.to.server.with.true/server"})
    @ScriptProperty("serverTransport \"nukleus://streams/amqp#0\"")
    public void shouldTransferToServerWithTrue() throws Exception
    {
        k3po.start();
        k3po.notifyBarrier("ROUTED_SERVER");
        k3po.finish();
    }

    @Test
    @Specification({
        "${scripts}/transfer.to.client.with.ubyte/client",
        "${scripts}/transfer.to.client.with.ubyte/server"})
    @ScriptProperty("serverTransport \"nukleus://streams/amqp#0\"")
    public void shouldTransferToClientWithUbyte() throws Exception
    {
        k3po.start();
        k3po.notifyBarrier("ROUTED_SERVER");
        k3po.finish();
    }

    @Test
    @Specification({
        "${scripts}/transfer.to.server.with.ubyte/client",
        "${scripts}/transfer.to.server.with.ubyte/server"})
    @ScriptProperty("serverTransport \"nukleus://streams/amqp#0\"")
    public void shouldTransferToServerWithUbyte() throws Exception
    {
        k3po.start();
        k3po.notifyBarrier("ROUTED_SERVER");
        k3po.finish();
    }

    @Test
    @Specification({
        "${scripts}/transfer.to.client.with.uint/client",
        "${scripts}/transfer.to.client.with.uint/server"})
    @ScriptProperty("serverTransport \"nukleus://streams/amqp#0\"")
    public void shouldTransferToClientWithUint() throws Exception
    {
        k3po.start();
        k3po.notifyBarrier("ROUTED_SERVER");
        k3po.finish();
    }

    @Test
    @Specification({
        "${scripts}/transfer.to.server.with.uint/client",
        "${scripts}/transfer.to.server.with.uint/server"})
    @ScriptProperty("serverTransport \"nukleus://streams/amqp#0\"")
    public void shouldTransferToServerWithUint() throws Exception
    {
        k3po.start();
        k3po.notifyBarrier("ROUTED_SERVER");
        k3po.finish();
    }

    @Test
    @Specification({
        "${scripts}/transfer.to.client.with.uint0/client",
        "${scripts}/transfer.to.client.with.uint0/server"})
    @ScriptProperty("serverTransport \"nukleus://streams/amqp#0\"")
    public void shouldTransferToClientWithUint0() throws Exception
    {
        k3po.start();
        k3po.notifyBarrier("ROUTED_SERVER");
        k3po.finish();
    }

    @Test
    @Specification({
        "${scripts}/transfer.to.server.with.uint0/client",
        "${scripts}/transfer.to.server.with.uint0/server"})
    @ScriptProperty("serverTransport \"nukleus://streams/amqp#0\"")
    public void shouldTransferToServerWithUint0() throws Exception
    {
        k3po.start();
        k3po.notifyBarrier("ROUTED_SERVER");
        k3po.finish();
    }

    @Test
    @Specification({
        "${scripts}/transfer.to.client.with.ulong/client",
        "${scripts}/transfer.to.client.with.ulong/server"})
    @ScriptProperty("serverTransport \"nukleus://streams/amqp#0\"")
    public void shouldTransferToClientWithUlong() throws Exception
    {
        k3po.start();
        k3po.notifyBarrier("ROUTED_SERVER");
        k3po.finish();
    }

    @Test
    @Specification({
        "${scripts}/transfer.to.server.with.ulong/client",
        "${scripts}/transfer.to.server.with.ulong/server"})
    @ScriptProperty("serverTransport \"nukleus://streams/amqp#0\"")
    public void shouldTransferToServerWithUlong() throws Exception
    {
        k3po.start();
        k3po.notifyBarrier("ROUTED_SERVER");
        k3po.finish();
    }

    @Test
    @Specification({
        "${scripts}/transfer.to.client.with.ulong0/client",
        "${scripts}/transfer.to.client.with.ulong0/server"})
    @ScriptProperty("serverTransport \"nukleus://streams/amqp#0\"")
    public void shouldTransferToClientWithUlong0() throws Exception
    {
        k3po.start();
        k3po.notifyBarrier("ROUTED_SERVER");
        k3po.finish();
    }

    @Test
    @Specification({
        "${scripts}/transfer.to.server.with.ulong0/client",
        "${scripts}/transfer.to.server.with.ulong0/server"})
    @ScriptProperty("serverTransport \"nukleus://streams/amqp#0\"")
    public void shouldTransferToServerWithUlong0() throws Exception
    {
        k3po.start();
        k3po.notifyBarrier("ROUTED_SERVER");
        k3po.finish();
    }

    @Test
    @Specification({
        "${scripts}/transfer.to.client.with.ushort/client",
        "${scripts}/transfer.to.client.with.ushort/server"})
    @ScriptProperty("serverTransport \"nukleus://streams/amqp#0\"")
    public void shouldTransferToClientWithUshort() throws Exception
    {
        k3po.start();
        k3po.notifyBarrier("ROUTED_SERVER");
        k3po.finish();
    }

    @Test
    @Specification({
        "${scripts}/transfer.to.server.with.ushort/client",
        "${scripts}/transfer.to.server.with.ushort/server"})
    @ScriptProperty("serverTransport \"nukleus://streams/amqp#0\"")
    public void shouldTransferToServerWithUshort() throws Exception
    {
        k3po.start();
        k3po.notifyBarrier("ROUTED_SERVER");
        k3po.finish();
    }

    @Test
    @Specification({
        "${scripts}/transfer.to.client.with.vbin8/client",
        "${scripts}/transfer.to.client.with.vbin8/server"})
    @ScriptProperty("serverTransport \"nukleus://streams/amqp#0\"")
    public void shouldTransferToClientWithVbin8() throws Exception
    {
        k3po.start();
        k3po.notifyBarrier("ROUTED_SERVER");
        k3po.finish();
    }

    @Test
    @Specification({
        "${scripts}/transfer.to.server.with.vbin8/client",
        "${scripts}/transfer.to.server.with.vbin8/server"})
    @ScriptProperty("serverTransport \"nukleus://streams/amqp#0\"")
    public void shouldTransferToServerWithVbin8() throws Exception
    {
        k3po.start();
        k3po.notifyBarrier("ROUTED_SERVER");
        k3po.finish();
    }

    @Test
    @Specification({
        "${scripts}/transfer.to.client.with.vbin32/client",
        "${scripts}/transfer.to.client.with.vbin32/server"})
    @ScriptProperty("serverTransport \"nukleus://streams/amqp#0\"")
    public void shouldTransferToClientWithVbin32() throws Exception
    {
        k3po.start();
        k3po.notifyBarrier("ROUTED_SERVER");
        k3po.finish();
    }

    @Test
    @Specification({
        "${scripts}/transfer.to.server.with.vbin32/client",
        "${scripts}/transfer.to.server.with.vbin32/server"})
    @ScriptProperty("serverTransport \"nukleus://streams/amqp#0\"")
    public void shouldTransferToServerWithVbin32() throws Exception
    {
        k3po.start();
        k3po.notifyBarrier("ROUTED_SERVER");
        k3po.finish();
    }

    @Test
    @Specification({
        "${scripts}/attach.as.receiver.then.detach.with.error.then.flow/client",
        "${scripts}/attach.as.receiver.then.detach.with.error.then.flow/server"})
    @ScriptProperty("serverTransport \"nukleus://streams/amqp#0\"")
    public void shouldNotTriggerErrorWhenReceivingFlowAfterDetach() throws Exception
    {
        k3po.start();
        k3po.notifyBarrier("ROUTED_SERVER");
        k3po.finish();
    }

    @Test
    @Specification({
        "${scripts}/handle.max.exceeded/client",
        "${scripts}/handle.max.exceeded/server"})
    @ScriptProperty("serverTransport \"nukleus://streams/amqp#0\"")
    public void shouldCloseConnectionWhenHandleMaxExceeded() throws Exception
    {
        k3po.start();
        k3po.notifyBarrier("ROUTED_SERVER");
        k3po.finish();
    }

    @Test
    @Specification({
        "${scripts}/reject.attach.when.handle.in.use/client",
        "${scripts}/reject.attach.when.handle.in.use/server"})
    @ScriptProperty("serverTransport \"nukleus://streams/amqp#0\"")
    public void shouldCloseConnectionWhenAttachWithHandleInUse() throws Exception
    {
        k3po.start();
        k3po.notifyBarrier("ROUTED_SERVER");
        k3po.finish();
    }

    @Test
    @Specification({
<<<<<<< HEAD
        "${scripts}/transfer.to.server.then.flow.with.echo.on.session/client",
        "${scripts}/transfer.to.server.then.flow.with.echo.on.session/server"})
    @ScriptProperty("serverTransport \"nukleus://streams/amqp#0\"")
    public void shouldTransferToServerThenFlowWithEchoOnSession() throws Exception
=======
        "${scripts}/transfer.to.server.max.message.size.exceeded/client",
        "${scripts}/transfer.to.server.max.message.size.exceeded/server"})
    @ScriptProperty("serverTransport \"nukleus://streams/amqp#0\"")
    public void shouldAttachAsSenderThenDetachWhenMaxMessageSizeExceeded() throws Exception
>>>>>>> d346fb8a
    {
        k3po.start();
        k3po.notifyBarrier("ROUTED_SERVER");
        k3po.finish();
    }

    @Test
    @Specification({
<<<<<<< HEAD
        "${scripts}/transfer.to.server.then.flow.with.echo.on.link/client",
        "${scripts}/transfer.to.server.then.flow.with.echo.on.link/server"})
    @ScriptProperty("serverTransport \"nukleus://streams/amqp#0\"")
    public void shouldTransferToServerThenFlowWithEchoOnLink() throws Exception
=======
        "${scripts}/transfer.to.client.max.message.size.exceeded/client",
        "${scripts}/transfer.to.client.max.message.size.exceeded/server"})
    @ScriptProperty("serverTransport \"nukleus://streams/amqp#0\"")
    public void shouldAttachAsReceiverThenDetachWhenMaxMessageSizeExceeded() throws Exception
>>>>>>> d346fb8a
    {
        k3po.start();
        k3po.notifyBarrier("ROUTED_SERVER");
        k3po.finish();
    }
}<|MERGE_RESOLUTION|>--- conflicted
+++ resolved
@@ -1347,36 +1347,46 @@
 
     @Test
     @Specification({
-<<<<<<< HEAD
+        "${scripts}/transfer.to.server.max.message.size.exceeded/client",
+        "${scripts}/transfer.to.server.max.message.size.exceeded/server"})
+    @ScriptProperty("serverTransport \"nukleus://streams/amqp#0\"")
+    public void shouldAttachAsSenderThenDetachWhenMaxMessageSizeExceeded() throws Exception
+    {
+        k3po.start();
+        k3po.notifyBarrier("ROUTED_SERVER");
+        k3po.finish();
+    }
+
+    @Test
+    @Specification({
+        "${scripts}/transfer.to.client.max.message.size.exceeded/client",
+        "${scripts}/transfer.to.client.max.message.size.exceeded/server"})
+    @ScriptProperty("serverTransport \"nukleus://streams/amqp#0\"")
+    public void shouldAttachAsReceiverThenDetachWhenMaxMessageSizeExceeded() throws Exception
+    {
+        k3po.start();
+        k3po.notifyBarrier("ROUTED_SERVER");
+        k3po.finish();
+    }
+
+    @Test
+    @Specification({
         "${scripts}/transfer.to.server.then.flow.with.echo.on.session/client",
         "${scripts}/transfer.to.server.then.flow.with.echo.on.session/server"})
     @ScriptProperty("serverTransport \"nukleus://streams/amqp#0\"")
     public void shouldTransferToServerThenFlowWithEchoOnSession() throws Exception
-=======
-        "${scripts}/transfer.to.server.max.message.size.exceeded/client",
-        "${scripts}/transfer.to.server.max.message.size.exceeded/server"})
-    @ScriptProperty("serverTransport \"nukleus://streams/amqp#0\"")
-    public void shouldAttachAsSenderThenDetachWhenMaxMessageSizeExceeded() throws Exception
->>>>>>> d346fb8a
-    {
-        k3po.start();
-        k3po.notifyBarrier("ROUTED_SERVER");
-        k3po.finish();
-    }
-
-    @Test
-    @Specification({
-<<<<<<< HEAD
+    {
+        k3po.start();
+        k3po.notifyBarrier("ROUTED_SERVER");
+        k3po.finish();
+    }
+
+    @Test
+    @Specification({
         "${scripts}/transfer.to.server.then.flow.with.echo.on.link/client",
         "${scripts}/transfer.to.server.then.flow.with.echo.on.link/server"})
     @ScriptProperty("serverTransport \"nukleus://streams/amqp#0\"")
     public void shouldTransferToServerThenFlowWithEchoOnLink() throws Exception
-=======
-        "${scripts}/transfer.to.client.max.message.size.exceeded/client",
-        "${scripts}/transfer.to.client.max.message.size.exceeded/server"})
-    @ScriptProperty("serverTransport \"nukleus://streams/amqp#0\"")
-    public void shouldAttachAsReceiverThenDetachWhenMaxMessageSizeExceeded() throws Exception
->>>>>>> d346fb8a
     {
         k3po.start();
         k3po.notifyBarrier("ROUTED_SERVER");
