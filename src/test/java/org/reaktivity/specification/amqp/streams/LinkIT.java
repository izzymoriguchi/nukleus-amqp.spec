/**
 * Copyright 2016-2020 The Reaktivity Project
 *
 * The Reaktivity Project licenses this file to you under the Apache License,
 * version 2.0 (the "License"); you may not use this file except in compliance
 * with the License. You may obtain a copy of the License at:
 *
 *   http://www.apache.org/licenses/LICENSE-2.0
 *
 * Unless required by applicable law or agreed to in writing, software
 * distributed under the License is distributed on an "AS IS" BASIS, WITHOUT
 * WARRANTIES OR CONDITIONS OF ANY KIND, either express or implied. See the
 * License for the specific language governing permissions and limitations
 * under the License.
 */
package org.reaktivity.specification.amqp.streams;

import static java.util.concurrent.TimeUnit.SECONDS;
import static org.junit.rules.RuleChain.outerRule;

import org.junit.Rule;
import org.junit.Test;
import org.junit.rules.DisableOnDebug;
import org.junit.rules.TestRule;
import org.junit.rules.Timeout;
import org.kaazing.k3po.junit.annotation.ScriptProperty;
import org.kaazing.k3po.junit.annotation.Specification;
import org.kaazing.k3po.junit.rules.K3poRule;

public class LinkIT
{
    private final K3poRule k3po = new K3poRule()
        .addScriptRoot("scripts", "org/reaktivity/specification/amqp/link");

    private final TestRule timeout = new DisableOnDebug(new Timeout(5, SECONDS));

    @Rule
    public final TestRule chain = outerRule(k3po).around(timeout);

    @Test
    @Specification({
        "${scripts}/attach.as.receiver.only/client",
        "${scripts}/attach.as.receiver.only/server"})
    @ScriptProperty("serverTransport \"nukleus://streams/amqp#0\"")
    public void shouldExchangeAttachAsReceiver() throws Exception
    {
        k3po.start();
        k3po.notifyBarrier("ROUTED_SERVER");
        k3po.finish();
    }

    @Test
    @Specification({
        "${scripts}/attach.as.sender.only/client",
        "${scripts}/attach.as.sender.only/server"})
    @ScriptProperty("serverTransport \"nukleus://streams/amqp#0\"")
    public void shouldExchangeAttachAsSender() throws Exception
    {
        k3po.start();
        k3po.notifyBarrier("ROUTED_SERVER");
        k3po.finish();
    }

    @Test
    @Specification({
        "${scripts}/attach.as.sender.then.receiver/client",
        "${scripts}/attach.as.sender.then.receiver/server"})
    @ScriptProperty("serverTransport \"nukleus://streams/amqp#0\"")
    public void shouldExchangeAttachAsSenderThenReceiver() throws Exception
    {
        k3po.start();
        k3po.notifyBarrier("ROUTED_SERVER");
        k3po.finish();
    }

    @Test
    @Specification({
        "${scripts}/attach.as.receiver.then.sender/client",
        "${scripts}/attach.as.receiver.then.sender/server"})
    @ScriptProperty("serverTransport \"nukleus://streams/amqp#0\"")
    public void shouldExchangeAttachAsReceiverThenSender() throws Exception
    {
        k3po.start();
        k3po.notifyBarrier("ROUTED_SERVER");
        k3po.finish();
    }

    @Test
    @Specification({
        "${scripts}/attach.as.receiver.when.source.does.not.exist/client",
        "${scripts}/attach.as.receiver.when.source.does.not.exist/server"})
    @ScriptProperty("serverTransport \"nukleus://streams/amqp#0\"")
    public void shouldAttachAsReceiverWhenSourceDoesNotExist() throws Exception
    {
        k3po.start();
        k3po.notifyBarrier("ROUTED_SERVER");
        k3po.finish();
    }

    @Test
    @Specification({
        "${scripts}/attach.as.sender.when.target.does.not.exist/client",
        "${scripts}/attach.as.sender.when.target.does.not.exist/server"})
    @ScriptProperty("serverTransport \"nukleus://streams/amqp#0\"")
    public void shouldAttachAsSenderWhenTargetDoesNotExist() throws Exception
    {
        k3po.start();
        k3po.notifyBarrier("ROUTED_SERVER");
        k3po.finish();
    }

    @Test
    @Specification({
        "${scripts}/transfer.to.client.at.least.once/client",
        "${scripts}/transfer.to.client.at.least.once/server"})
    @ScriptProperty("serverTransport \"nukleus://streams/amqp#0\"")
    public void shouldTransferToClientAtLeastOnce() throws Exception
    {
        k3po.start();
        k3po.notifyBarrier("ROUTED_SERVER");
        k3po.finish();
    }

    @Test
    @Specification({
        "${scripts}/transfer.to.server.at.least.once/client",
        "${scripts}/transfer.to.server.at.least.once/server"})
    @ScriptProperty("serverTransport \"nukleus://streams/amqp#0\"")
    public void shouldTransferToServerAtLeastOnce() throws Exception
    {
        k3po.start();
        k3po.notifyBarrier("ROUTED_SERVER");
        k3po.finish();
    }

    @Test
    @Specification({
        "${scripts}/detach.exchange/client",
        "${scripts}/detach.exchange/server"})
    @ScriptProperty("serverTransport \"nukleus://streams/amqp#0\"")
    public void shouldDetachLink() throws Exception
    {
        k3po.start();
        k3po.notifyBarrier("ROUTED_SERVER");
        k3po.finish();
    }

    @Test
    @Specification({
        "${scripts}/link.credit.exceeded/client",
        "${scripts}/link.credit.exceeded/server"})
    @ScriptProperty("serverTransport \"nukleus://streams/amqp#0\"")
    public void shouldDetachLinkCreditExceeded() throws Exception
    {
        k3po.start();
        k3po.notifyBarrier("ROUTED_SERVER");
        k3po.finish();
    }

    @Test
    @Specification({
        "${scripts}/transfer.to.client.with.headers/client",
        "${scripts}/transfer.to.client.with.headers/server"})
    @ScriptProperty("serverTransport \"nukleus://streams/amqp#0\"")
    public void shouldTransferToClientWithHeaders() throws Exception
    {
        k3po.start();
        k3po.notifyBarrier("ROUTED_SERVER");
        k3po.finish();
    }

    @Test
    @Specification({
        "${scripts}/transfer.to.client.with.delivery.annotations/client",
        "${scripts}/transfer.to.client.with.delivery.annotations/server"})
    @ScriptProperty("serverTransport \"nukleus://streams/amqp#0\"")
    public void shouldTransferToClientWithDeliveryAnnotations() throws Exception
    {
        k3po.start();
        k3po.notifyBarrier("ROUTED_SERVER");
        k3po.finish();
    }

    @Test
    @Specification({
        "${scripts}/transfer.to.client.with.annotations/client",
        "${scripts}/transfer.to.client.with.annotations/server"})
    @ScriptProperty("serverTransport \"nukleus://streams/amqp#0\"")
    public void shouldTransferToClientWithAnnotations() throws Exception
    {
        k3po.start();
        k3po.notifyBarrier("ROUTED_SERVER");
        k3po.finish();
    }

    @Test
    @Specification({
        "${scripts}/transfer.to.server.with.headers/client",
        "${scripts}/transfer.to.server.with.headers/server"})
    @ScriptProperty("serverTransport \"nukleus://streams/amqp#0\"")
    public void shouldTransferToServerWithHeaders() throws Exception
    {
        k3po.start();
        k3po.notifyBarrier("ROUTED_SERVER");
        k3po.finish();
    }

    @Test
    @Specification({
        "${scripts}/transfer.to.server.with.delivery.annotations/client",
        "${scripts}/transfer.to.server.with.delivery.annotations/server"})
    @ScriptProperty("serverTransport \"nukleus://streams/amqp#0\"")
    public void shouldTransferToServerWithDeliveryAnnotations() throws Exception
    {
        k3po.start();
        k3po.notifyBarrier("ROUTED_SERVER");
        k3po.finish();
    }

    @Test
    @Specification({
        "${scripts}/transfer.to.server.with.annotations/client",
        "${scripts}/transfer.to.server.with.annotations/server"})
    @ScriptProperty("serverTransport \"nukleus://streams/amqp#0\"")
    public void shouldTransferToServerWithAnnotations() throws Exception
    {
        k3po.start();
        k3po.notifyBarrier("ROUTED_SERVER");
        k3po.finish();
    }

    @Test
    @Specification({
        "${scripts}/transfer.to.client.with.properties/client",
        "${scripts}/transfer.to.client.with.properties/server"})
    @ScriptProperty("serverTransport \"nukleus://streams/amqp#0\"")
    public void shouldTransferToClientWithProperties() throws Exception
    {
        k3po.start();
        k3po.notifyBarrier("ROUTED_SERVER");
        k3po.finish();
    }

    @Test
    @Specification({
        "${scripts}/transfer.to.server.with.properties/client",
        "${scripts}/transfer.to.server.with.properties/server"})
    @ScriptProperty("serverTransport \"nukleus://streams/amqp#0\"")
    public void shouldTransferToServerWithProperties() throws Exception
    {
        k3po.start();
        k3po.notifyBarrier("ROUTED_SERVER");
        k3po.finish();
    }

    @Test
    @Specification({
        "${scripts}/transfer.to.client.with.application.properties.str8utf8.value/client",
        "${scripts}/transfer.to.client.with.application.properties.str8utf8.value/server"})
    @ScriptProperty("serverTransport \"nukleus://streams/amqp#0\"")
    public void shouldTransferToClientWithApplicationPropertiesStr8Utf8Value() throws Exception
    {
        k3po.start();
        k3po.notifyBarrier("ROUTED_SERVER");
        k3po.finish();
    }

    @Test
    @Specification({
        "${scripts}/transfer.to.server.with.application.properties.str8utf8.value/client",
        "${scripts}/transfer.to.server.with.application.properties.str8utf8.value/server"})
    @ScriptProperty("serverTransport \"nukleus://streams/amqp#0\"")
    public void shouldTransferToServerWithApplicationPropertiesStr8Utf8Value() throws Exception
    {
        k3po.start();
        k3po.notifyBarrier("ROUTED_SERVER");
        k3po.finish();
    }

    @Test
    @Specification({
        "${scripts}/transfer.to.client.with.footer/client",
        "${scripts}/transfer.to.client.with.footer/server"})
    @ScriptProperty("serverTransport \"nukleus://streams/amqp#0\"")
    public void shouldTransferToClientWithFooter() throws Exception
    {
        k3po.start();
        k3po.notifyBarrier("ROUTED_SERVER");
        k3po.finish();
    }

    @Test
    @Specification({
        "${scripts}/transfer.to.server.with.footer/client",
        "${scripts}/transfer.to.server.with.footer/server"})
    @ScriptProperty("serverTransport \"nukleus://streams/amqp#0\"")
    public void shouldTransferToServerWithFooter() throws Exception
    {
        k3po.start();
        k3po.notifyBarrier("ROUTED_SERVER");
        k3po.finish();
    }

    @Test
    @Specification({
        "${scripts}/transfer.to.client.when.max.frame.size.exceeded/client",
        "${scripts}/transfer.to.client.when.max.frame.size.exceeded/server"})
    @ScriptProperty("serverTransport \"nukleus://streams/amqp#0\"")
    public void shouldTransferToClientWhenMaxFrameSizeExceeded() throws Exception
    {
        k3po.start();
        k3po.notifyBarrier("ROUTED_SERVER");
        k3po.finish();
    }

    @Test
    @Specification({
        "${scripts}/transfer.to.server.when.max.frame.size.exceeded/client",
        "${scripts}/transfer.to.server.when.max.frame.size.exceeded/server"})
    @ScriptProperty("serverTransport \"nukleus://streams/amqp#0\"")
    public void shouldTransferToServerWhenMaxFrameSizeExceeded() throws Exception
    {
        k3po.start();
        k3po.notifyBarrier("ROUTED_SERVER");
        k3po.finish();
    }

    @Test
    @Specification({
        "${scripts}/transfer.to.client.when.fragmented/client",
        "${scripts}/transfer.to.client.when.fragmented/server"})
    @ScriptProperty("serverTransport \"nukleus://streams/amqp#0\"")
    public void shouldTransferToClientWhenFragmented() throws Exception
    {
        k3po.start();
        k3po.notifyBarrier("ROUTED_SERVER");
        k3po.finish();
    }

    @Test
    @Specification({
        "${scripts}/transfer.to.server.when.fragmented/client",
        "${scripts}/transfer.to.server.when.fragmented/server"})
    @ScriptProperty("serverTransport \"nukleus://streams/amqp#0\"")
    public void shouldTransferToServerWhenFragmented() throws Exception
    {
        k3po.start();
        k3po.notifyBarrier("ROUTED_SERVER");
        k3po.finish();
    }

    @Test
    @Specification({
        "${scripts}/transfer.to.client.when.links.interleaved/client",
        "${scripts}/transfer.to.client.when.links.interleaved/server"})
    @ScriptProperty("serverTransport \"nukleus://streams/amqp#0\"")
    public void shouldTransferToClientWhenLinksInterleaved() throws Exception
    {
        k3po.start();
        k3po.notifyBarrier("ROUTED_SERVER");
        k3po.finish();
    }

    @Test
    @Specification({
        "${scripts}/transfer.to.server.when.links.interleaved/client",
        "${scripts}/transfer.to.server.when.links.interleaved/server"})
    @ScriptProperty("serverTransport \"nukleus://streams/amqp#0\"")
    public void shouldTransferToServerWhenLinksInterleaved() throws Exception
    {
        k3po.start();
        k3po.notifyBarrier("ROUTED_SERVER");
        k3po.finish();
    }

    @Test
    @Specification({
        "${scripts}/transfer.to.client.when.links.interleaved.and.max.frame.size.exceeded/client",
        "${scripts}/transfer.to.client.when.links.interleaved.and.max.frame.size.exceeded/server"})
    @ScriptProperty("serverTransport \"nukleus://streams/amqp#0\"")
    public void shouldTransferToClientWhenLinksInterleavedAndMaxFrameSizeExceeded() throws Exception
    {
        k3po.start();
        k3po.notifyBarrier("ROUTED_SERVER");
        k3po.finish();
    }

    @Test
    @Specification({
        "${scripts}/transfer.to.client.when.links.interleaved.and.fragmented/client",
        "${scripts}/transfer.to.client.when.links.interleaved.and.fragmented/server"})
    @ScriptProperty("serverTransport \"nukleus://streams/amqp#0\"")
    public void shouldTransferToClientWhenLinksInterleavedAndFragmented() throws Exception
    {
        k3po.start();
        k3po.notifyBarrier("ROUTED_SERVER");
        k3po.finish();
    }

    @Test
    @Specification({
        "${scripts}/transfer.to.server.when.links.interleaved.and.fragmented/client",
        "${scripts}/transfer.to.server.when.links.interleaved.and.fragmented/server"})
    @ScriptProperty("serverTransport \"nukleus://streams/amqp#0\"")
    public void shouldTransferToServerWhenLinksInterleavedAndFragmented() throws Exception
    {
        k3po.start();
        k3po.notifyBarrier("ROUTED_SERVER");
        k3po.finish();
    }

    @Test
    @Specification({
        "${scripts}/max.frame.size.exceeded.with.multiple.sessions.and.links/client",
        "${scripts}/max.frame.size.exceeded.with.multiple.sessions.and.links/server"})
    @ScriptProperty("serverTransport \"nukleus://streams/amqp#0\"")
    public void shouldCloseConnectionWhenMaxFrameSizeExceededWithMultipleSessions() throws Exception
    {
        k3po.start();
        k3po.notifyBarrier("ROUTED_SERVER");
        k3po.finish();
    }

    @Test
    @Specification({
        "${scripts}/transfer.to.client.with.array8/client",
        "${scripts}/transfer.to.client.with.array8/server"})
    @ScriptProperty("serverTransport \"nukleus://streams/amqp#0\"")
    public void shouldTransferToClientWithArray8() throws Exception
    {
        k3po.start();
        k3po.notifyBarrier("ROUTED_SERVER");
        k3po.finish();
    }

    @Test
    @Specification({
        "${scripts}/transfer.to.server.with.array8/client",
        "${scripts}/transfer.to.server.with.array8/server"})
    @ScriptProperty("serverTransport \"nukleus://streams/amqp#0\"")
    public void shouldTransferToServerWithArray8() throws Exception
    {
        k3po.start();
        k3po.notifyBarrier("ROUTED_SERVER");
        k3po.finish();
    }

    @Test
    @Specification({
        "${scripts}/transfer.to.client.with.array32/client",
        "${scripts}/transfer.to.client.with.array32/server"})
    @ScriptProperty("serverTransport \"nukleus://streams/amqp#0\"")
    public void shouldTransferToClientWithArray32() throws Exception
    {
        k3po.start();
        k3po.notifyBarrier("ROUTED_SERVER");
        k3po.finish();
    }

    @Test
    @Specification({
        "${scripts}/transfer.to.server.with.array32/client",
        "${scripts}/transfer.to.server.with.array32/server"})
    @ScriptProperty("serverTransport \"nukleus://streams/amqp#0\"")
    public void shouldTransferToServerWithArray32() throws Exception
    {
        k3po.start();
        k3po.notifyBarrier("ROUTED_SERVER");
        k3po.finish();
    }

    @Test
    @Specification({
        "${scripts}/transfer.to.client.with.boolean/client",
        "${scripts}/transfer.to.client.with.boolean/server"})
    @ScriptProperty("serverTransport \"nukleus://streams/amqp#0\"")
    public void shouldTransferToClientWithBoolean() throws Exception
    {
        k3po.start();
        k3po.notifyBarrier("ROUTED_SERVER");
        k3po.finish();
    }

    @Test
    @Specification({
        "${scripts}/transfer.to.server.with.boolean/client",
        "${scripts}/transfer.to.server.with.boolean/server"})
    @ScriptProperty("serverTransport \"nukleus://streams/amqp#0\"")
    public void shouldTransferToServerWithBoolean() throws Exception
    {
        k3po.start();
        k3po.notifyBarrier("ROUTED_SERVER");
        k3po.finish();
    }

    @Test
    @Specification({
        "${scripts}/transfer.to.client.with.byte/client",
        "${scripts}/transfer.to.client.with.byte/server"})
    @ScriptProperty("serverTransport \"nukleus://streams/amqp#0\"")
    public void shouldTransferToClientWithByte() throws Exception
    {
        k3po.start();
        k3po.notifyBarrier("ROUTED_SERVER");
        k3po.finish();
    }

    @Test
    @Specification({
        "${scripts}/transfer.to.server.with.byte/client",
        "${scripts}/transfer.to.server.with.byte/server"})
    @ScriptProperty("serverTransport \"nukleus://streams/amqp#0\"")
    public void shouldTransferToServerWithByte() throws Exception
    {
        k3po.start();
        k3po.notifyBarrier("ROUTED_SERVER");
        k3po.finish();
    }

    @Test
    @Specification({
        "${scripts}/transfer.to.client.with.char/client",
        "${scripts}/transfer.to.client.with.char/server"})
    @ScriptProperty("serverTransport \"nukleus://streams/amqp#0\"")
    public void shouldTransferToClientWithChar() throws Exception
    {
        k3po.start();
        k3po.notifyBarrier("ROUTED_SERVER");
        k3po.finish();
    }

    @Test
    @Specification({
        "${scripts}/transfer.to.server.with.char/client",
        "${scripts}/transfer.to.server.with.char/server"})
    @ScriptProperty("serverTransport \"nukleus://streams/amqp#0\"")
    public void shouldTransferToServerWithChar() throws Exception
    {
        k3po.start();
        k3po.notifyBarrier("ROUTED_SERVER");
        k3po.finish();
    }

    @Test
    @Specification({
        "${scripts}/transfer.to.client.with.false/client",
        "${scripts}/transfer.to.client.with.false/server"})
    @ScriptProperty("serverTransport \"nukleus://streams/amqp#0\"")
    public void shouldTransferToClientWithFalse() throws Exception
    {
        k3po.start();
        k3po.notifyBarrier("ROUTED_SERVER");
        k3po.finish();
    }

    @Test
    @Specification({
        "${scripts}/transfer.to.server.with.false/client",
        "${scripts}/transfer.to.server.with.false/server"})
    @ScriptProperty("serverTransport \"nukleus://streams/amqp#0\"")
    public void shouldTransferToServerWithFalse() throws Exception
    {
        k3po.start();
        k3po.notifyBarrier("ROUTED_SERVER");
        k3po.finish();
    }

    @Test
    @Specification({
        "${scripts}/transfer.to.client.with.int/client",
        "${scripts}/transfer.to.client.with.int/server"})
    @ScriptProperty("serverTransport \"nukleus://streams/amqp#0\"")
    public void shouldTransferToClientWithInt() throws Exception
    {
        k3po.start();
        k3po.notifyBarrier("ROUTED_SERVER");
        k3po.finish();
    }

    @Test
    @Specification({
        "${scripts}/transfer.to.server.with.int/client",
        "${scripts}/transfer.to.server.with.int/server"})
    @ScriptProperty("serverTransport \"nukleus://streams/amqp#0\"")
    public void shouldTransferToServerWithInt() throws Exception
    {
        k3po.start();
        k3po.notifyBarrier("ROUTED_SERVER");
        k3po.finish();
    }

    @Test
    @Specification({
        "${scripts}/transfer.to.client.with.list0/client",
        "${scripts}/transfer.to.client.with.list0/server"})
    @ScriptProperty("serverTransport \"nukleus://streams/amqp#0\"")
    public void shouldTransferToClientWithList0() throws Exception
    {
        k3po.start();
        k3po.notifyBarrier("ROUTED_SERVER");
        k3po.finish();
    }

    @Test
    @Specification({
        "${scripts}/transfer.to.server.with.list0/client",
        "${scripts}/transfer.to.server.with.list0/server"})
    @ScriptProperty("serverTransport \"nukleus://streams/amqp#0\"")
    public void shouldTransferToServerWithList0() throws Exception
    {
        k3po.start();
        k3po.notifyBarrier("ROUTED_SERVER");
        k3po.finish();
    }

    @Test
    @Specification({
        "${scripts}/transfer.to.client.with.list8/client",
        "${scripts}/transfer.to.client.with.list8/server"})
    @ScriptProperty("serverTransport \"nukleus://streams/amqp#0\"")
    public void shouldTransferToClientWithList8() throws Exception
    {
        k3po.start();
        k3po.notifyBarrier("ROUTED_SERVER");
        k3po.finish();
    }

    @Test
    @Specification({
        "${scripts}/transfer.to.server.with.list8/client",
        "${scripts}/transfer.to.server.with.list8/server"})
    @ScriptProperty("serverTransport \"nukleus://streams/amqp#0\"")
    public void shouldTransferToServerWithList8() throws Exception
    {
        k3po.start();
        k3po.notifyBarrier("ROUTED_SERVER");
        k3po.finish();
    }

    @Test
    @Specification({
        "${scripts}/transfer.to.client.with.list32/client",
        "${scripts}/transfer.to.client.with.list32/server"})
    @ScriptProperty("serverTransport \"nukleus://streams/amqp#0\"")
    public void shouldTransferToClientWithList32() throws Exception
    {
        k3po.start();
        k3po.notifyBarrier("ROUTED_SERVER");
        k3po.finish();
    }

    @Test
    @Specification({
        "${scripts}/transfer.to.server.with.list32/client",
        "${scripts}/transfer.to.server.with.list32/server"})
    @ScriptProperty("serverTransport \"nukleus://streams/amqp#0\"")
    public void shouldTransferToServerWithList32() throws Exception
    {
        k3po.start();
        k3po.notifyBarrier("ROUTED_SERVER");
        k3po.finish();
    }

    @Test
    @Specification({
        "${scripts}/transfer.to.client.with.long/client",
        "${scripts}/transfer.to.client.with.long/server"})
    @ScriptProperty("serverTransport \"nukleus://streams/amqp#0\"")
    public void shouldTransferToClientWithLong() throws Exception
    {
        k3po.start();
        k3po.notifyBarrier("ROUTED_SERVER");
        k3po.finish();
    }

    @Test
    @Specification({
        "${scripts}/transfer.to.server.with.long/client",
        "${scripts}/transfer.to.server.with.long/server"})
    @ScriptProperty("serverTransport \"nukleus://streams/amqp#0\"")
    public void shouldTransferToServerWithLong() throws Exception
    {
        k3po.start();
        k3po.notifyBarrier("ROUTED_SERVER");
        k3po.finish();
    }

    @Test
    @Specification({
        "${scripts}/transfer.to.client.with.map8/client",
        "${scripts}/transfer.to.client.with.map8/server"})
    @ScriptProperty("serverTransport \"nukleus://streams/amqp#0\"")
    public void shouldTransferToClientWithMap8() throws Exception
    {
        k3po.start();
        k3po.notifyBarrier("ROUTED_SERVER");
        k3po.finish();
    }

    @Test
    @Specification({
        "${scripts}/transfer.to.server.with.map8/client",
        "${scripts}/transfer.to.server.with.map8/server"})
    @ScriptProperty("serverTransport \"nukleus://streams/amqp#0\"")
    public void shouldTransferToServerWithMap8() throws Exception
    {
        k3po.start();
        k3po.notifyBarrier("ROUTED_SERVER");
        k3po.finish();
    }

    @Test
    @Specification({
        "${scripts}/transfer.to.client.with.map32/client",
        "${scripts}/transfer.to.client.with.map32/server"})
    @ScriptProperty("serverTransport \"nukleus://streams/amqp#0\"")
    public void shouldTransferToClientWithMap32() throws Exception
    {
        k3po.start();
        k3po.notifyBarrier("ROUTED_SERVER");
        k3po.finish();
    }

    @Test
    @Specification({
        "${scripts}/transfer.to.server.with.map32/client",
        "${scripts}/transfer.to.server.with.map32/server"})
    @ScriptProperty("serverTransport \"nukleus://streams/amqp#0\"")
    public void shouldTransferToServerWithMap32() throws Exception
    {
        k3po.start();
        k3po.notifyBarrier("ROUTED_SERVER");
        k3po.finish();
    }

    @Test
    @Specification({
        "${scripts}/transfer.to.client.with.multiple.data/client",
        "${scripts}/transfer.to.client.with.multiple.data/server"})
    @ScriptProperty("serverTransport \"nukleus://streams/amqp#0\"")
    public void shouldTransferToClientWithMultipleData() throws Exception
    {
        k3po.start();
        k3po.notifyBarrier("ROUTED_SERVER");
        k3po.finish();
    }

    @Test
    @Specification({
        "${scripts}/transfer.to.server.with.multiple.data/client",
        "${scripts}/transfer.to.server.with.multiple.data/server"})
    @ScriptProperty("serverTransport \"nukleus://streams/amqp#0\"")
    public void shouldTransferToServerWithMultipleData() throws Exception
    {
        k3po.start();
        k3po.notifyBarrier("ROUTED_SERVER");
        k3po.finish();
    }

    @Test
    @Specification({
        "${scripts}/transfer.to.client.with.multiple.sequence/client",
        "${scripts}/transfer.to.client.with.multiple.sequence/server"})
    @ScriptProperty("serverTransport \"nukleus://streams/amqp#0\"")
    public void shouldTransferToClientWithMultipleSequence() throws Exception
    {
        k3po.start();
        k3po.notifyBarrier("ROUTED_SERVER");
        k3po.finish();
    }

    @Test
    @Specification({
        "${scripts}/transfer.to.server.with.multiple.sequence/client",
        "${scripts}/transfer.to.server.with.multiple.sequence/server"})
    @ScriptProperty("serverTransport \"nukleus://streams/amqp#0\"")
    public void shouldTransferToServerWithMultipleSequence() throws Exception
    {
        k3po.start();
        k3po.notifyBarrier("ROUTED_SERVER");
        k3po.finish();
    }

    @Test
    @Specification({
        "${scripts}/transfer.to.client.with.null/client",
        "${scripts}/transfer.to.client.with.null/server"})
    @ScriptProperty("serverTransport \"nukleus://streams/amqp#0\"")
    public void shouldTransferToClientWithNull() throws Exception
    {
        k3po.start();
        k3po.notifyBarrier("ROUTED_SERVER");
        k3po.finish();
    }

    @Test
    @Specification({
        "${scripts}/transfer.to.server.with.null/client",
        "${scripts}/transfer.to.server.with.null/server"})
    @ScriptProperty("serverTransport \"nukleus://streams/amqp#0\"")
    public void shouldTransferToServerWithNull() throws Exception
    {
        k3po.start();
        k3po.notifyBarrier("ROUTED_SERVER");
        k3po.finish();
    }

    @Test
    @Specification({
        "${scripts}/transfer.to.client.with.short/client",
        "${scripts}/transfer.to.client.with.short/server"})
    @ScriptProperty("serverTransport \"nukleus://streams/amqp#0\"")
    public void shouldTransferToClientWithShort() throws Exception
    {
        k3po.start();
        k3po.notifyBarrier("ROUTED_SERVER");
        k3po.finish();
    }

    @Test
    @Specification({
        "${scripts}/transfer.to.server.with.short/client",
        "${scripts}/transfer.to.server.with.short/server"})
    @ScriptProperty("serverTransport \"nukleus://streams/amqp#0\"")
    public void shouldTransferToServerWithShort() throws Exception
    {
        k3po.start();
        k3po.notifyBarrier("ROUTED_SERVER");
        k3po.finish();
    }

    @Test
    @Specification({
        "${scripts}/transfer.to.client.with.single.data/client",
        "${scripts}/transfer.to.client.with.single.data/server"})
    @ScriptProperty("serverTransport \"nukleus://streams/amqp#0\"")
    public void shouldTransferToClientWithSingleData() throws Exception
    {
        k3po.start();
        k3po.notifyBarrier("ROUTED_SERVER");
        k3po.finish();
    }

    @Test
    @Specification({
        "${scripts}/transfer.to.server.with.single.data/client",
        "${scripts}/transfer.to.server.with.single.data/server"})
    @ScriptProperty("serverTransport \"nukleus://streams/amqp#0\"")
    public void shouldTransferToServerWithSingleData() throws Exception
    {
        k3po.start();
        k3po.notifyBarrier("ROUTED_SERVER");
        k3po.finish();
    }

    @Test
    @Specification({
        "${scripts}/transfer.to.client.with.single.sequence/client",
        "${scripts}/transfer.to.client.with.single.sequence/server"})
    @ScriptProperty("serverTransport \"nukleus://streams/amqp#0\"")
    public void shouldTransferToClientWithSingleSequence() throws Exception
    {
        k3po.start();
        k3po.notifyBarrier("ROUTED_SERVER");
        k3po.finish();
    }

    @Test
    @Specification({
        "${scripts}/transfer.to.server.with.single.sequence/client",
        "${scripts}/transfer.to.server.with.single.sequence/server"})
    @ScriptProperty("serverTransport \"nukleus://streams/amqp#0\"")
    public void shouldTransferToServerWithSingleSequence() throws Exception
    {
        k3po.start();
        k3po.notifyBarrier("ROUTED_SERVER");
        k3po.finish();
    }

    @Test
    @Specification({
        "${scripts}/transfer.to.client.with.smallint/client",
        "${scripts}/transfer.to.client.with.smallint/server"})
    @ScriptProperty("serverTransport \"nukleus://streams/amqp#0\"")
    public void shouldTransferToClientWithSmallInt() throws Exception
    {
        k3po.start();
        k3po.notifyBarrier("ROUTED_SERVER");
        k3po.finish();
    }

    @Test
    @Specification({
        "${scripts}/transfer.to.server.with.smallint/client",
        "${scripts}/transfer.to.server.with.smallint/server"})
    @ScriptProperty("serverTransport \"nukleus://streams/amqp#0\"")
    public void shouldTransferToServerWithSmallInt() throws Exception
    {
        k3po.start();
        k3po.notifyBarrier("ROUTED_SERVER");
        k3po.finish();
    }

    @Test
    @Specification({
        "${scripts}/transfer.to.client.with.smalllong/client",
        "${scripts}/transfer.to.client.with.smalllong/server"})
    @ScriptProperty("serverTransport \"nukleus://streams/amqp#0\"")
    public void shouldTransferToClientWithSmallLong() throws Exception
    {
        k3po.start();
        k3po.notifyBarrier("ROUTED_SERVER");
        k3po.finish();
    }

    @Test
    @Specification({
        "${scripts}/transfer.to.server.with.smalllong/client",
        "${scripts}/transfer.to.server.with.smalllong/server"})
    @ScriptProperty("serverTransport \"nukleus://streams/amqp#0\"")
    public void shouldTransferToServerWithSmallLong() throws Exception
    {
        k3po.start();
        k3po.notifyBarrier("ROUTED_SERVER");
        k3po.finish();
    }

    @Test
    @Specification({
        "${scripts}/transfer.to.client.with.smalluint/client",
        "${scripts}/transfer.to.client.with.smalluint/server"})
    @ScriptProperty("serverTransport \"nukleus://streams/amqp#0\"")
    public void shouldTransferToClientWithSmallUint() throws Exception
    {
        k3po.start();
        k3po.notifyBarrier("ROUTED_SERVER");
        k3po.finish();
    }

    @Test
    @Specification({
        "${scripts}/transfer.to.server.with.smalluint/client",
        "${scripts}/transfer.to.server.with.smalluint/server"})
    @ScriptProperty("serverTransport \"nukleus://streams/amqp#0\"")
    public void shouldTransferToServerWithSmallUint() throws Exception
    {
        k3po.start();
        k3po.notifyBarrier("ROUTED_SERVER");
        k3po.finish();
    }

    @Test
    @Specification({
        "${scripts}/transfer.to.client.with.smallulong/client",
        "${scripts}/transfer.to.client.with.smallulong/server"})
    @ScriptProperty("serverTransport \"nukleus://streams/amqp#0\"")
    public void shouldTransferToClientWithSmallUlong() throws Exception
    {
        k3po.start();
        k3po.notifyBarrier("ROUTED_SERVER");
        k3po.finish();
    }

    @Test
    @Specification({
        "${scripts}/transfer.to.server.with.smallulong/client",
        "${scripts}/transfer.to.server.with.smallulong/server"})
    @ScriptProperty("serverTransport \"nukleus://streams/amqp#0\"")
    public void shouldTransferToServerWithSmallUlong() throws Exception
    {
        k3po.start();
        k3po.notifyBarrier("ROUTED_SERVER");
        k3po.finish();
    }

    @Test
    @Specification({
        "${scripts}/transfer.to.client.with.str8utf8/client",
        "${scripts}/transfer.to.client.with.str8utf8/server"})
    @ScriptProperty("serverTransport \"nukleus://streams/amqp#0\"")
    public void shouldTransferToClientWithStr8Utf8() throws Exception
    {
        k3po.start();
        k3po.notifyBarrier("ROUTED_SERVER");
        k3po.finish();
    }

    @Test
    @Specification({
        "${scripts}/transfer.to.server.with.str8utf8/client",
        "${scripts}/transfer.to.server.with.str8utf8/server"})
    @ScriptProperty("serverTransport \"nukleus://streams/amqp#0\"")
    public void shouldTransferToServerWithStr8Utf8() throws Exception
    {
        k3po.start();
        k3po.notifyBarrier("ROUTED_SERVER");
        k3po.finish();
    }

    @Test
    @Specification({
        "${scripts}/transfer.to.client.with.str32utf8/client",
        "${scripts}/transfer.to.client.with.str32utf8/server"})
    @ScriptProperty("serverTransport \"nukleus://streams/amqp#0\"")
    public void shouldTransferToClientWithStr32Utf8() throws Exception
    {
        k3po.start();
        k3po.notifyBarrier("ROUTED_SERVER");
        k3po.finish();
    }

    @Test
    @Specification({
        "${scripts}/transfer.to.server.with.str32utf8/client",
        "${scripts}/transfer.to.server.with.str32utf8/server"})
    @ScriptProperty("serverTransport \"nukleus://streams/amqp#0\"")
    public void shouldTransferToServerWithStr32Utf8() throws Exception
    {
        k3po.start();
        k3po.notifyBarrier("ROUTED_SERVER");
        k3po.finish();
    }

    @Test
    @Specification({
        "${scripts}/transfer.to.client.with.sym8/client",
        "${scripts}/transfer.to.client.with.sym8/server"})
    @ScriptProperty("serverTransport \"nukleus://streams/amqp#0\"")
    public void shouldTransferToClientWithSym8() throws Exception
    {
        k3po.start();
        k3po.notifyBarrier("ROUTED_SERVER");
        k3po.finish();
    }

    @Test
    @Specification({
        "${scripts}/transfer.to.server.with.sym8/client",
        "${scripts}/transfer.to.server.with.sym8/server"})
    @ScriptProperty("serverTransport \"nukleus://streams/amqp#0\"")
    public void shouldTransferToServerWithSym8() throws Exception
    {
        k3po.start();
        k3po.notifyBarrier("ROUTED_SERVER");
        k3po.finish();
    }

    @Test
    @Specification({
        "${scripts}/transfer.to.client.with.sym32/client",
        "${scripts}/transfer.to.client.with.sym32/server"})
    @ScriptProperty("serverTransport \"nukleus://streams/amqp#0\"")
    public void shouldTransferToClientWithSym32() throws Exception
    {
        k3po.start();
        k3po.notifyBarrier("ROUTED_SERVER");
        k3po.finish();
    }

    @Test
    @Specification({
        "${scripts}/transfer.to.server.with.sym32/client",
        "${scripts}/transfer.to.server.with.sym32/server"})
    @ScriptProperty("serverTransport \"nukleus://streams/amqp#0\"")
    public void shouldTransferToServerWithSym32() throws Exception
    {
        k3po.start();
        k3po.notifyBarrier("ROUTED_SERVER");
        k3po.finish();
    }

    @Test
    @Specification({
        "${scripts}/transfer.to.client.with.timestamp/client",
        "${scripts}/transfer.to.client.with.timestamp/server"})
    @ScriptProperty("serverTransport \"nukleus://streams/amqp#0\"")
    public void shouldTransferToClientWithTimestamp() throws Exception
    {
        k3po.start();
        k3po.notifyBarrier("ROUTED_SERVER");
        k3po.finish();
    }

    @Test
    @Specification({
        "${scripts}/transfer.to.server.with.timestamp/client",
        "${scripts}/transfer.to.server.with.timestamp/server"})
    @ScriptProperty("serverTransport \"nukleus://streams/amqp#0\"")
    public void shouldTransferToServerWithTimestamp() throws Exception
    {
        k3po.start();
        k3po.notifyBarrier("ROUTED_SERVER");
        k3po.finish();
    }

    @Test
    @Specification({
        "${scripts}/transfer.to.client.with.true/client",
        "${scripts}/transfer.to.client.with.true/server"})
    @ScriptProperty("serverTransport \"nukleus://streams/amqp#0\"")
    public void shouldTransferToClientWithTrue() throws Exception
    {
        k3po.start();
        k3po.notifyBarrier("ROUTED_SERVER");
        k3po.finish();
    }

    @Test
    @Specification({
        "${scripts}/transfer.to.server.with.true/client",
        "${scripts}/transfer.to.server.with.true/server"})
    @ScriptProperty("serverTransport \"nukleus://streams/amqp#0\"")
    public void shouldTransferToServerWithTrue() throws Exception
    {
        k3po.start();
        k3po.notifyBarrier("ROUTED_SERVER");
        k3po.finish();
    }

    @Test
    @Specification({
        "${scripts}/transfer.to.client.with.ubyte/client",
        "${scripts}/transfer.to.client.with.ubyte/server"})
    @ScriptProperty("serverTransport \"nukleus://streams/amqp#0\"")
    public void shouldTransferToClientWithUbyte() throws Exception
    {
        k3po.start();
        k3po.notifyBarrier("ROUTED_SERVER");
        k3po.finish();
    }

    @Test
    @Specification({
        "${scripts}/transfer.to.server.with.ubyte/client",
        "${scripts}/transfer.to.server.with.ubyte/server"})
    @ScriptProperty("serverTransport \"nukleus://streams/amqp#0\"")
    public void shouldTransferToServerWithUbyte() throws Exception
    {
        k3po.start();
        k3po.notifyBarrier("ROUTED_SERVER");
        k3po.finish();
    }

    @Test
    @Specification({
        "${scripts}/transfer.to.client.with.uint/client",
        "${scripts}/transfer.to.client.with.uint/server"})
    @ScriptProperty("serverTransport \"nukleus://streams/amqp#0\"")
    public void shouldTransferToClientWithUint() throws Exception
    {
        k3po.start();
        k3po.notifyBarrier("ROUTED_SERVER");
        k3po.finish();
    }

    @Test
    @Specification({
        "${scripts}/transfer.to.server.with.uint/client",
        "${scripts}/transfer.to.server.with.uint/server"})
    @ScriptProperty("serverTransport \"nukleus://streams/amqp#0\"")
    public void shouldTransferToServerWithUint() throws Exception
    {
        k3po.start();
        k3po.notifyBarrier("ROUTED_SERVER");
        k3po.finish();
    }

    @Test
    @Specification({
        "${scripts}/transfer.to.client.with.uint0/client",
        "${scripts}/transfer.to.client.with.uint0/server"})
    @ScriptProperty("serverTransport \"nukleus://streams/amqp#0\"")
    public void shouldTransferToClientWithUint0() throws Exception
    {
        k3po.start();
        k3po.notifyBarrier("ROUTED_SERVER");
        k3po.finish();
    }

    @Test
    @Specification({
        "${scripts}/transfer.to.server.with.uint0/client",
        "${scripts}/transfer.to.server.with.uint0/server"})
    @ScriptProperty("serverTransport \"nukleus://streams/amqp#0\"")
    public void shouldTransferToServerWithUint0() throws Exception
    {
        k3po.start();
        k3po.notifyBarrier("ROUTED_SERVER");
        k3po.finish();
    }

    @Test
    @Specification({
        "${scripts}/transfer.to.client.with.ulong/client",
        "${scripts}/transfer.to.client.with.ulong/server"})
    @ScriptProperty("serverTransport \"nukleus://streams/amqp#0\"")
    public void shouldTransferToClientWithUlong() throws Exception
    {
        k3po.start();
        k3po.notifyBarrier("ROUTED_SERVER");
        k3po.finish();
    }

    @Test
    @Specification({
        "${scripts}/transfer.to.server.with.ulong/client",
        "${scripts}/transfer.to.server.with.ulong/server"})
    @ScriptProperty("serverTransport \"nukleus://streams/amqp#0\"")
    public void shouldTransferToServerWithUlong() throws Exception
    {
        k3po.start();
        k3po.notifyBarrier("ROUTED_SERVER");
        k3po.finish();
    }

    @Test
    @Specification({
        "${scripts}/transfer.to.client.with.ulong0/client",
        "${scripts}/transfer.to.client.with.ulong0/server"})
    @ScriptProperty("serverTransport \"nukleus://streams/amqp#0\"")
    public void shouldTransferToClientWithUlong0() throws Exception
    {
        k3po.start();
        k3po.notifyBarrier("ROUTED_SERVER");
        k3po.finish();
    }

    @Test
    @Specification({
        "${scripts}/transfer.to.server.with.ulong0/client",
        "${scripts}/transfer.to.server.with.ulong0/server"})
    @ScriptProperty("serverTransport \"nukleus://streams/amqp#0\"")
    public void shouldTransferToServerWithUlong0() throws Exception
    {
        k3po.start();
        k3po.notifyBarrier("ROUTED_SERVER");
        k3po.finish();
    }

    @Test
    @Specification({
        "${scripts}/transfer.to.client.with.ushort/client",
        "${scripts}/transfer.to.client.with.ushort/server"})
    @ScriptProperty("serverTransport \"nukleus://streams/amqp#0\"")
    public void shouldTransferToClientWithUshort() throws Exception
    {
        k3po.start();
        k3po.notifyBarrier("ROUTED_SERVER");
        k3po.finish();
    }

    @Test
    @Specification({
        "${scripts}/transfer.to.server.with.ushort/client",
        "${scripts}/transfer.to.server.with.ushort/server"})
    @ScriptProperty("serverTransport \"nukleus://streams/amqp#0\"")
    public void shouldTransferToServerWithUshort() throws Exception
    {
        k3po.start();
        k3po.notifyBarrier("ROUTED_SERVER");
        k3po.finish();
    }

    @Test
    @Specification({
        "${scripts}/transfer.to.client.with.vbin8/client",
        "${scripts}/transfer.to.client.with.vbin8/server"})
    @ScriptProperty("serverTransport \"nukleus://streams/amqp#0\"")
    public void shouldTransferToClientWithVbin8() throws Exception
    {
        k3po.start();
        k3po.notifyBarrier("ROUTED_SERVER");
        k3po.finish();
    }

    @Test
    @Specification({
        "${scripts}/transfer.to.server.with.vbin8/client",
        "${scripts}/transfer.to.server.with.vbin8/server"})
    @ScriptProperty("serverTransport \"nukleus://streams/amqp#0\"")
    public void shouldTransferToServerWithVbin8() throws Exception
    {
        k3po.start();
        k3po.notifyBarrier("ROUTED_SERVER");
        k3po.finish();
    }

    @Test
    @Specification({
        "${scripts}/transfer.to.client.with.vbin32/client",
        "${scripts}/transfer.to.client.with.vbin32/server"})
    @ScriptProperty("serverTransport \"nukleus://streams/amqp#0\"")
    public void shouldTransferToClientWithVbin32() throws Exception
    {
        k3po.start();
        k3po.notifyBarrier("ROUTED_SERVER");
        k3po.finish();
    }

    @Test
    @Specification({
        "${scripts}/transfer.to.server.with.vbin32/client",
        "${scripts}/transfer.to.server.with.vbin32/server"})
    @ScriptProperty("serverTransport \"nukleus://streams/amqp#0\"")
    public void shouldTransferToServerWithVbin32() throws Exception
    {
        k3po.start();
        k3po.notifyBarrier("ROUTED_SERVER");
        k3po.finish();
    }

    @Test
    @Specification({
        "${scripts}/attach.as.receiver.then.detach.with.error.then.flow/client",
        "${scripts}/attach.as.receiver.then.detach.with.error.then.flow/server"})
    @ScriptProperty("serverTransport \"nukleus://streams/amqp#0\"")
    public void shouldNotTriggerErrorWhenReceivingFlowAfterDetach() throws Exception
    {
        k3po.start();
        k3po.notifyBarrier("ROUTED_SERVER");
        k3po.finish();
    }

    @Test
    @Specification({
        "${scripts}/handle.max.exceeded/client",
        "${scripts}/handle.max.exceeded/server"})
    @ScriptProperty("serverTransport \"nukleus://streams/amqp#0\"")
    public void shouldCloseConnectionWhenHandleMaxExceeded() throws Exception
    {
        k3po.start();
        k3po.notifyBarrier("ROUTED_SERVER");
        k3po.finish();
    }

    @Test
    @Specification({
        "${scripts}/reject.attach.when.handle.in.use/client",
        "${scripts}/reject.attach.when.handle.in.use/server"})
    @ScriptProperty("serverTransport \"nukleus://streams/amqp#0\"")
    public void shouldCloseConnectionWhenAttachWithHandleInUse() throws Exception
    {
        k3po.start();
        k3po.notifyBarrier("ROUTED_SERVER");
        k3po.finish();
    }

    @Test
    @Specification({
        "${scripts}/transfer.to.server.max.message.size.exceeded/client",
        "${scripts}/transfer.to.server.max.message.size.exceeded/server"})
    @ScriptProperty("serverTransport \"nukleus://streams/amqp#0\"")
    public void shouldAttachAsSenderThenDetachWhenMaxMessageSizeExceeded() throws Exception
    {
        k3po.start();
        k3po.notifyBarrier("ROUTED_SERVER");
        k3po.finish();
    }

    @Test
    @Specification({
        "${scripts}/transfer.to.client.max.message.size.exceeded/client",
        "${scripts}/transfer.to.client.max.message.size.exceeded/server"})
    @ScriptProperty("serverTransport \"nukleus://streams/amqp#0\"")
    public void shouldAttachAsReceiverThenDetachWhenMaxMessageSizeExceeded() throws Exception
    {
        k3po.start();
        k3po.notifyBarrier("ROUTED_SERVER");
        k3po.finish();
    }

    @Test
    @Specification({
        "${scripts}/transfer.to.server.then.flow.with.echo.on.session/client",
        "${scripts}/transfer.to.server.then.flow.with.echo.on.session/server"})
    @ScriptProperty("serverTransport \"nukleus://streams/amqp#0\"")
    public void shouldTransferToServerThenFlowWithEchoOnSession() throws Exception
    {
        k3po.start();
        k3po.notifyBarrier("ROUTED_SERVER");
        k3po.finish();
    }

    @Test
    @Specification({
        "${scripts}/transfer.to.server.then.flow.with.echo.on.link/client",
        "${scripts}/transfer.to.server.then.flow.with.echo.on.link/server"})
    @ScriptProperty("serverTransport \"nukleus://streams/amqp#0\"")
    public void shouldTransferToServerThenFlowWithEchoOnLink() throws Exception
    {
        k3po.start();
        k3po.notifyBarrier("ROUTED_SERVER");
        k3po.finish();
    }

    @Test
    @Specification({
        "${scripts}/reject.flow.with.inconsistent.fields/client",
        "${scripts}/reject.flow.with.inconsistent.fields/server"})
    @ScriptProperty("serverTransport \"nukleus://streams/amqp#0\"")
    public void shouldCloseConnectionWhenFlowWithInconsistentFields() throws Exception
    {
        k3po.start();
        k3po.notifyBarrier("ROUTED_SERVER");
        k3po.finish();
    }

    @Test
    @Specification({
        "${scripts}/flow.without.handle/client",
        "${scripts}/flow.without.handle/server"})
    @ScriptProperty("serverTransport \"nukleus://streams/amqp#0\"")
    public void shouldSupportFlowWithoutHandle() throws Exception
    {
        k3po.start();
        k3po.notifyBarrier("ROUTED_SERVER");
        k3po.finish();
    }

    @Test
    @Specification({
        "${scripts}/flow.with.unattached.handle/client",
        "${scripts}/flow.with.unattached.handle/server"})
    @ScriptProperty("serverTransport \"nukleus://streams/amqp#0\"")
    public void shouldRejectFlowWithUnattachedHandle() throws Exception
    {
        k3po.start();
        k3po.notifyBarrier("ROUTED_SERVER");
        k3po.finish();
    }

    @Test
    @Specification({
        "${scripts}/transfer.to.server.with.large.delivery.count/client",
        "${scripts}/transfer.to.server.with.large.delivery.count/server"})
    @ScriptProperty("serverTransport \"nukleus://streams/amqp#0\"")
    public void shouldTransferToServerWithLargeDeliveryCount() throws Exception
    {
        k3po.start();
        k3po.notifyBarrier("ROUTED_SERVER");
        k3po.finish();
    }

    @Test
    @Specification({
        "${scripts}/reject.transfer.with.more.inconsistent.fields/client",
        "${scripts}/reject.transfer.with.more.inconsistent.fields/server"})
    @ScriptProperty("serverTransport \"nukleus://streams/amqp#0\"")
    public void shouldRejectTransferWithMoreWhenFieldsAreInconsistent() throws Exception
    {
        k3po.start();
        k3po.notifyBarrier("ROUTED_SERVER");
        k3po.finish();
    }

    @Test
    @Specification({
        "${scripts}/transfer.to.server.with.large.next.incoming.id/client",
        "${scripts}/transfer.to.server.with.large.next.incoming.id/server"})
    @ScriptProperty("serverTransport \"nukleus://streams/amqp#0\"")
    public void shouldTransferToServerWithLargeNextIncomingId() throws Exception
    {
        k3po.start();
        k3po.notifyBarrier("ROUTED_SERVER");
        k3po.finish();
    }

    @Test
    @Specification({
        "${scripts}/transfer.to.server.with.invalid.delivery.id/client",
        "${scripts}/transfer.to.server.with.invalid.delivery.id/server"})
    @ScriptProperty("serverTransport \"nukleus://streams/amqp#0\"")
    public void shouldTransferToServerWithInvalidDeliveryId() throws Exception
    {
        k3po.start();
        k3po.notifyBarrier("ROUTED_SERVER");
        k3po.finish();
    }

    @Test
    @Specification({
<<<<<<< HEAD
        "${scripts}/transfer.to.client.with.application.properties.uint8.value/client",
        "${scripts}/transfer.to.client.with.application.properties.uint8.value/server"})
    @ScriptProperty("serverTransport \"nukleus://streams/amqp#0\"")
    public void shouldTransferToClientWithApplicationPropertiesUint8Value() throws Exception
    {
        k3po.start();
        k3po.notifyBarrier("ROUTED_SERVER");
        k3po.finish();
    }

    @Test
    @Specification({
        "${scripts}/transfer.to.server.with.application.properties.uint8.value/client",
        "${scripts}/transfer.to.server.with.application.properties.uint8.value/server"})
    @ScriptProperty("serverTransport \"nukleus://streams/amqp#0\"")
    public void shouldTransferToServerWithApplicationPropertiesUint8Value() throws Exception
    {
        k3po.start();
        k3po.notifyBarrier("ROUTED_SERVER");
        k3po.finish();
    }

    @Test
    @Specification({
        "${scripts}/transfer.to.server.with.application.properties/client",
        "${scripts}/transfer.to.server.with.application.properties/server"})
    @ScriptProperty("serverTransport \"nukleus://streams/amqp#0\"")
    public void shouldTransferToServerWithApplicationProperties() throws Exception
    {
        k3po.start();
        k3po.notifyBarrier("ROUTED_SERVER");
        k3po.finish();
    }

    @Test
    @Specification({
        "${scripts}/transfer.to.client.with.application.properties/client",
        "${scripts}/transfer.to.client.with.application.properties/server"})
    @ScriptProperty("serverTransport \"nukleus://streams/amqp#0\"")
    public void shouldTransferToClientWithApplicationProperties() throws Exception
=======
        "${scripts}/reject.durable.message.when.durable.not.supported/client",
        "${scripts}/reject.durable.message.when.durable.not.supported/server"})
    @ScriptProperty("serverTransport \"nukleus://streams/amqp#0\"")
    public void shouldRejectDurableMessageWhenDurableNotSupported() throws Exception
>>>>>>> 8720bf6f
    {
        k3po.start();
        k3po.notifyBarrier("ROUTED_SERVER");
        k3po.finish();
    }
}<|MERGE_RESOLUTION|>--- conflicted
+++ resolved
@@ -1479,7 +1479,6 @@
 
     @Test
     @Specification({
-<<<<<<< HEAD
         "${scripts}/transfer.to.client.with.application.properties.uint8.value/client",
         "${scripts}/transfer.to.client.with.application.properties.uint8.value/server"})
     @ScriptProperty("serverTransport \"nukleus://streams/amqp#0\"")
@@ -1520,12 +1519,18 @@
         "${scripts}/transfer.to.client.with.application.properties/server"})
     @ScriptProperty("serverTransport \"nukleus://streams/amqp#0\"")
     public void shouldTransferToClientWithApplicationProperties() throws Exception
-=======
+    {
+        k3po.start();
+        k3po.notifyBarrier("ROUTED_SERVER");
+        k3po.finish();
+    }
+
+    @Test
+    @Specification({
         "${scripts}/reject.durable.message.when.durable.not.supported/client",
         "${scripts}/reject.durable.message.when.durable.not.supported/server"})
     @ScriptProperty("serverTransport \"nukleus://streams/amqp#0\"")
     public void shouldRejectDurableMessageWhenDurableNotSupported() throws Exception
->>>>>>> 8720bf6f
     {
         k3po.start();
         k3po.notifyBarrier("ROUTED_SERVER");
