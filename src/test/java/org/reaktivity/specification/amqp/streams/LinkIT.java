/**
 * Copyright 2016-2020 The Reaktivity Project
 *
 * The Reaktivity Project licenses this file to you under the Apache License,
 * version 2.0 (the "License"); you may not use this file except in compliance
 * with the License. You may obtain a copy of the License at:
 *
 *   http://www.apache.org/licenses/LICENSE-2.0
 *
 * Unless required by applicable law or agreed to in writing, software
 * distributed under the License is distributed on an "AS IS" BASIS, WITHOUT
 * WARRANTIES OR CONDITIONS OF ANY KIND, either express or implied. See the
 * License for the specific language governing permissions and limitations
 * under the License.
 */
package org.reaktivity.specification.amqp.streams;

import static java.util.concurrent.TimeUnit.SECONDS;
import static org.junit.rules.RuleChain.outerRule;

import org.junit.Rule;
import org.junit.Test;
import org.junit.rules.DisableOnDebug;
import org.junit.rules.TestRule;
import org.junit.rules.Timeout;
import org.kaazing.k3po.junit.annotation.ScriptProperty;
import org.kaazing.k3po.junit.annotation.Specification;
import org.kaazing.k3po.junit.rules.K3poRule;

public class LinkIT
{
    private final K3poRule k3po = new K3poRule()
        .addScriptRoot("scripts", "org/reaktivity/specification/amqp/link");

    private final TestRule timeout = new DisableOnDebug(new Timeout(5, SECONDS));

    @Rule
    public final TestRule chain = outerRule(k3po).around(timeout);

    @Test
    @Specification({
        "${scripts}/attach.as.receiver.only/client",
        "${scripts}/attach.as.receiver.only/server"})
    @ScriptProperty("serverTransport \"nukleus://streams/amqp#0\"")
    public void shouldExchangeAttachAsReceiver() throws Exception
    {
        k3po.start();
        k3po.notifyBarrier("ROUTED_SERVER");
        k3po.finish();
    }

    @Test
    @Specification({
        "${scripts}/attach.as.sender.only/client",
        "${scripts}/attach.as.sender.only/server"})
    @ScriptProperty("serverTransport \"nukleus://streams/amqp#0\"")
    public void shouldExchangeAttachAsSender() throws Exception
    {
        k3po.start();
        k3po.notifyBarrier("ROUTED_SERVER");
        k3po.finish();
    }

    @Test
    @Specification({
        "${scripts}/attach.as.sender.then.receiver/client",
        "${scripts}/attach.as.sender.then.receiver/server"})
    @ScriptProperty("serverTransport \"nukleus://streams/amqp#0\"")
    public void shouldExchangeAttachAsSenderThenReceiver() throws Exception
    {
        k3po.start();
        k3po.notifyBarrier("ROUTED_SERVER");
        k3po.finish();
    }

    @Test
    @Specification({
        "${scripts}/attach.as.receiver.then.sender/client",
        "${scripts}/attach.as.receiver.then.sender/server"})
    @ScriptProperty("serverTransport \"nukleus://streams/amqp#0\"")
    public void shouldExchangeAttachAsReceiverThenSender() throws Exception
    {
        k3po.start();
        k3po.notifyBarrier("ROUTED_SERVER");
        k3po.finish();
    }

    @Test
    @Specification({
        "${scripts}/attach.as.receiver.when.source.does.not.exist/client",
        "${scripts}/attach.as.receiver.when.source.does.not.exist/server"})
    @ScriptProperty("serverTransport \"nukleus://streams/amqp#0\"")
    public void shouldAttachAsReceiverWhenSourceDoesNotExist() throws Exception
    {
        k3po.start();
        k3po.notifyBarrier("ROUTED_SERVER");
        k3po.finish();
    }

    @Test
    @Specification({
        "${scripts}/attach.as.sender.when.target.does.not.exist/client",
        "${scripts}/attach.as.sender.when.target.does.not.exist/server"})
    @ScriptProperty("serverTransport \"nukleus://streams/amqp#0\"")
    public void shouldAttachAsSenderWhenTargetDoesNotExist() throws Exception
    {
        k3po.start();
        k3po.notifyBarrier("ROUTED_SERVER");
        k3po.finish();
    }

    @Test
    @Specification({
        "${scripts}/transfer.to.client.at.least.once/client",
        "${scripts}/transfer.to.client.at.least.once/server"})
    @ScriptProperty("serverTransport \"nukleus://streams/amqp#0\"")
    public void shouldTransferToClientAtLeastOnce() throws Exception
    {
        k3po.start();
        k3po.notifyBarrier("ROUTED_SERVER");
        k3po.finish();
    }

    @Test
    @Specification({
        "${scripts}/transfer.to.server.at.least.once/client",
        "${scripts}/transfer.to.server.at.least.once/server"})
    @ScriptProperty("serverTransport \"nukleus://streams/amqp#0\"")
    public void shouldTransferToServerAtLeastOnce() throws Exception
    {
        k3po.start();
        k3po.notifyBarrier("ROUTED_SERVER");
        k3po.finish();
    }

    @Test
    @Specification({
        "${scripts}/detach.exchange/client",
        "${scripts}/detach.exchange/server"})
    @ScriptProperty("serverTransport \"nukleus://streams/amqp#0\"")
    public void shouldDetachLink() throws Exception
    {
        k3po.start();
        k3po.notifyBarrier("ROUTED_SERVER");
        k3po.finish();
    }

    @Test
    @Specification({
        "${scripts}/link.credit.exceeded/client",
        "${scripts}/link.credit.exceeded/server"})
    @ScriptProperty("serverTransport \"nukleus://streams/amqp#0\"")
    public void shouldDetachLinkCreditExceeded() throws Exception
    {
        k3po.start();
        k3po.notifyBarrier("ROUTED_SERVER");
        k3po.finish();
    }

    @Test
    @Specification({
        "${scripts}/transfer.to.client.with.headers/client",
        "${scripts}/transfer.to.client.with.headers/server"})
    @ScriptProperty("serverTransport \"nukleus://streams/amqp#0\"")
    public void shouldTransferToClientWithHeaders() throws Exception
    {
        k3po.start();
        k3po.notifyBarrier("ROUTED_SERVER");
        k3po.finish();
    }

    @Test
    @Specification({
        "${scripts}/transfer.to.client.with.delivery.annotations/client",
        "${scripts}/transfer.to.client.with.delivery.annotations/server"})
    @ScriptProperty("serverTransport \"nukleus://streams/amqp#0\"")
    public void shouldTransferToClientWithDeliveryAnnotations() throws Exception
    {
        k3po.start();
        k3po.notifyBarrier("ROUTED_SERVER");
        k3po.finish();
    }

    @Test
    @Specification({
        "${scripts}/transfer.to.client.with.annotations/client",
        "${scripts}/transfer.to.client.with.annotations/server"})
    @ScriptProperty("serverTransport \"nukleus://streams/amqp#0\"")
    public void shouldTransferToClientWithAnnotations() throws Exception
    {
        k3po.start();
        k3po.notifyBarrier("ROUTED_SERVER");
        k3po.finish();
    }

    @Test
    @Specification({
        "${scripts}/transfer.to.server.with.headers/client",
        "${scripts}/transfer.to.server.with.headers/server"})
    @ScriptProperty("serverTransport \"nukleus://streams/amqp#0\"")
    public void shouldTransferToServerWithHeaders() throws Exception
    {
        k3po.start();
        k3po.notifyBarrier("ROUTED_SERVER");
        k3po.finish();
    }

    @Test
    @Specification({
        "${scripts}/transfer.to.server.with.delivery.annotations/client",
        "${scripts}/transfer.to.server.with.delivery.annotations/server"})
    @ScriptProperty("serverTransport \"nukleus://streams/amqp#0\"")
    public void shouldTransferToServerWithDeliveryAnnotations() throws Exception
    {
        k3po.start();
        k3po.notifyBarrier("ROUTED_SERVER");
        k3po.finish();
    }

    @Test
    @Specification({
        "${scripts}/transfer.to.server.with.annotations/client",
        "${scripts}/transfer.to.server.with.annotations/server"})
    @ScriptProperty("serverTransport \"nukleus://streams/amqp#0\"")
    public void shouldTransferToServerWithAnnotations() throws Exception
    {
        k3po.start();
        k3po.notifyBarrier("ROUTED_SERVER");
        k3po.finish();
    }

    @Test
    @Specification({
        "${scripts}/transfer.to.client.with.properties/client",
        "${scripts}/transfer.to.client.with.properties/server"})
    @ScriptProperty("serverTransport \"nukleus://streams/amqp#0\"")
    public void shouldTransferToClientWithProperties() throws Exception
    {
        k3po.start();
        k3po.notifyBarrier("ROUTED_SERVER");
        k3po.finish();
    }

    @Test
    @Specification({
        "${scripts}/transfer.to.server.with.properties/client",
        "${scripts}/transfer.to.server.with.properties/server"})
    @ScriptProperty("serverTransport \"nukleus://streams/amqp#0\"")
    public void shouldTransferToServerWithProperties() throws Exception
    {
        k3po.start();
        k3po.notifyBarrier("ROUTED_SERVER");
        k3po.finish();
    }

    @Test
    @Specification({
        "${scripts}/transfer.to.client.with.footer/client",
        "${scripts}/transfer.to.client.with.footer/server"})
    @ScriptProperty("serverTransport \"nukleus://streams/amqp#0\"")
    public void shouldTransferToClientWithFooter() throws Exception
    {
        k3po.start();
        k3po.notifyBarrier("ROUTED_SERVER");
        k3po.finish();
    }

    @Test
    @Specification({
        "${scripts}/transfer.to.server.with.footer/client",
        "${scripts}/transfer.to.server.with.footer/server"})
    @ScriptProperty("serverTransport \"nukleus://streams/amqp#0\"")
    public void shouldTransferToServerWithFooter() throws Exception
    {
        k3po.start();
        k3po.notifyBarrier("ROUTED_SERVER");
        k3po.finish();
    }

    @Test
    @Specification({
        "${scripts}/transfer.to.client.when.max.frame.size.exceeded/client",
        "${scripts}/transfer.to.client.when.max.frame.size.exceeded/server"})
    @ScriptProperty("serverTransport \"nukleus://streams/amqp#0\"")
    public void shouldTransferToClientWhenMaxFrameSizeExceeded() throws Exception
    {
        k3po.start();
        k3po.notifyBarrier("ROUTED_SERVER");
        k3po.finish();
    }

    @Test
    @Specification({
        "${scripts}/transfer.to.server.when.max.frame.size.exceeded/client",
        "${scripts}/transfer.to.server.when.max.frame.size.exceeded/server"})
    @ScriptProperty("serverTransport \"nukleus://streams/amqp#0\"")
    public void shouldTransferToServerWhenMaxFrameSizeExceeded() throws Exception
    {
        k3po.start();
        k3po.notifyBarrier("ROUTED_SERVER");
        k3po.finish();
    }

    @Test
    @Specification({
        "${scripts}/transfer.to.client.when.fragmented/client",
        "${scripts}/transfer.to.client.when.fragmented/server"})
    @ScriptProperty("serverTransport \"nukleus://streams/amqp#0\"")
    public void shouldTransferToClientWhenFragmented() throws Exception
    {
        k3po.start();
        k3po.notifyBarrier("ROUTED_SERVER");
        k3po.finish();
    }

    @Test
    @Specification({
        "${scripts}/transfer.to.server.when.fragmented/client",
        "${scripts}/transfer.to.server.when.fragmented/server"})
    @ScriptProperty("serverTransport \"nukleus://streams/amqp#0\"")
    public void shouldTransferToServerWhenFragmented() throws Exception
    {
        k3po.start();
        k3po.notifyBarrier("ROUTED_SERVER");
        k3po.finish();
    }

    @Test
    @Specification({
        "${scripts}/transfer.to.client.when.links.interleaved/client",
        "${scripts}/transfer.to.client.when.links.interleaved/server"})
    @ScriptProperty("serverTransport \"nukleus://streams/amqp#0\"")
    public void shouldTransferToClientWhenLinksInterleaved() throws Exception
    {
        k3po.start();
        k3po.notifyBarrier("ROUTED_SERVER");
        k3po.finish();
    }

    @Test
    @Specification({
        "${scripts}/transfer.to.server.when.links.interleaved/client",
        "${scripts}/transfer.to.server.when.links.interleaved/server"})
    @ScriptProperty("serverTransport \"nukleus://streams/amqp#0\"")
    public void shouldTransferToServerWhenLinksInterleaved() throws Exception
    {
        k3po.start();
        k3po.notifyBarrier("ROUTED_SERVER");
        k3po.finish();
    }

    @Test
    @Specification({
        "${scripts}/transfer.to.client.when.links.interleaved.and.max.frame.size.exceeded/client",
        "${scripts}/transfer.to.client.when.links.interleaved.and.max.frame.size.exceeded/server"})
    @ScriptProperty("serverTransport \"nukleus://streams/amqp#0\"")
    public void shouldTransferToClientWhenLinksInterleavedAndMaxFrameSizeExceeded() throws Exception
    {
        k3po.start();
        k3po.notifyBarrier("ROUTED_SERVER");
        k3po.finish();
    }

    @Test
    @Specification({
        "${scripts}/transfer.to.client.when.links.interleaved.and.fragmented/client",
        "${scripts}/transfer.to.client.when.links.interleaved.and.fragmented/server"})
    @ScriptProperty("serverTransport \"nukleus://streams/amqp#0\"")
    public void shouldTransferToClientWhenLinksInterleavedAndFragmented() throws Exception
    {
        k3po.start();
        k3po.notifyBarrier("ROUTED_SERVER");
        k3po.finish();
    }

    @Test
    @Specification({
        "${scripts}/transfer.to.server.when.links.interleaved.and.fragmented/client",
        "${scripts}/transfer.to.server.when.links.interleaved.and.fragmented/server"})
    @ScriptProperty("serverTransport \"nukleus://streams/amqp#0\"")
    public void shouldTransferToServerWhenLinksInterleavedAndFragmented() throws Exception
    {
        k3po.start();
        k3po.notifyBarrier("ROUTED_SERVER");
        k3po.finish();
    }

    @Test
    @Specification({
        "${scripts}/max.frame.size.exceeded.with.multiple.sessions.and.links/client",
        "${scripts}/max.frame.size.exceeded.with.multiple.sessions.and.links/server"})
    @ScriptProperty("serverTransport \"nukleus://streams/amqp#0\"")
    public void shouldCloseConnectionWhenMaxFrameSizeExceededWithMultipleSessions() throws Exception
    {
        k3po.start();
        k3po.notifyBarrier("ROUTED_SERVER");
        k3po.finish();
    }

    @Test
    @Specification({
        "${scripts}/transfer.to.client.with.array8/client",
        "${scripts}/transfer.to.client.with.array8/server"})
    @ScriptProperty("serverTransport \"nukleus://streams/amqp#0\"")
    public void shouldTransferToClientWithArray8() throws Exception
    {
        k3po.start();
        k3po.notifyBarrier("ROUTED_SERVER");
        k3po.finish();
    }

    @Test
    @Specification({
        "${scripts}/transfer.to.server.with.array8/client",
        "${scripts}/transfer.to.server.with.array8/server"})
    @ScriptProperty("serverTransport \"nukleus://streams/amqp#0\"")
    public void shouldTransferToServerWithArray8() throws Exception
    {
        k3po.start();
        k3po.notifyBarrier("ROUTED_SERVER");
        k3po.finish();
    }

    @Test
    @Specification({
        "${scripts}/transfer.to.client.with.array32/client",
        "${scripts}/transfer.to.client.with.array32/server"})
    @ScriptProperty("serverTransport \"nukleus://streams/amqp#0\"")
    public void shouldTransferToClientWithArray32() throws Exception
    {
        k3po.start();
        k3po.notifyBarrier("ROUTED_SERVER");
        k3po.finish();
    }

    @Test
    @Specification({
        "${scripts}/transfer.to.server.with.array32/client",
        "${scripts}/transfer.to.server.with.array32/server"})
    @ScriptProperty("serverTransport \"nukleus://streams/amqp#0\"")
    public void shouldTransferToServerWithArray32() throws Exception
    {
        k3po.start();
        k3po.notifyBarrier("ROUTED_SERVER");
        k3po.finish();
    }

    @Test
    @Specification({
        "${scripts}/transfer.to.client.with.boolean/client",
        "${scripts}/transfer.to.client.with.boolean/server"})
    @ScriptProperty("serverTransport \"nukleus://streams/amqp#0\"")
    public void shouldTransferToClientWithBoolean() throws Exception
    {
        k3po.start();
        k3po.notifyBarrier("ROUTED_SERVER");
        k3po.finish();
    }

    @Test
    @Specification({
        "${scripts}/transfer.to.server.with.boolean/client",
        "${scripts}/transfer.to.server.with.boolean/server"})
    @ScriptProperty("serverTransport \"nukleus://streams/amqp#0\"")
    public void shouldTransferToServerWithBoolean() throws Exception
    {
        k3po.start();
        k3po.notifyBarrier("ROUTED_SERVER");
        k3po.finish();
    }

    @Test
    @Specification({
        "${scripts}/transfer.to.client.with.byte/client",
        "${scripts}/transfer.to.client.with.byte/server"})
    @ScriptProperty("serverTransport \"nukleus://streams/amqp#0\"")
    public void shouldTransferToClientWithByte() throws Exception
    {
        k3po.start();
        k3po.notifyBarrier("ROUTED_SERVER");
        k3po.finish();
    }

    @Test
    @Specification({
        "${scripts}/transfer.to.server.with.byte/client",
        "${scripts}/transfer.to.server.with.byte/server"})
    @ScriptProperty("serverTransport \"nukleus://streams/amqp#0\"")
    public void shouldTransferToServerWithByte() throws Exception
    {
        k3po.start();
        k3po.notifyBarrier("ROUTED_SERVER");
        k3po.finish();
    }

    @Test
    @Specification({
        "${scripts}/transfer.to.client.with.char/client",
        "${scripts}/transfer.to.client.with.char/server"})
    @ScriptProperty("serverTransport \"nukleus://streams/amqp#0\"")
    public void shouldTransferToClientWithChar() throws Exception
    {
        k3po.start();
        k3po.notifyBarrier("ROUTED_SERVER");
        k3po.finish();
    }

    @Test
    @Specification({
        "${scripts}/transfer.to.server.with.char/client",
        "${scripts}/transfer.to.server.with.char/server"})
    @ScriptProperty("serverTransport \"nukleus://streams/amqp#0\"")
    public void shouldTransferToServerWithChar() throws Exception
    {
        k3po.start();
        k3po.notifyBarrier("ROUTED_SERVER");
        k3po.finish();
    }

    @Test
    @Specification({
        "${scripts}/transfer.to.client.with.false/client",
        "${scripts}/transfer.to.client.with.false/server"})
    @ScriptProperty("serverTransport \"nukleus://streams/amqp#0\"")
    public void shouldTransferToClientWithFalse() throws Exception
    {
        k3po.start();
        k3po.notifyBarrier("ROUTED_SERVER");
        k3po.finish();
    }

    @Test
    @Specification({
        "${scripts}/transfer.to.server.with.false/client",
        "${scripts}/transfer.to.server.with.false/server"})
    @ScriptProperty("serverTransport \"nukleus://streams/amqp#0\"")
    public void shouldTransferToServerWithFalse() throws Exception
    {
        k3po.start();
        k3po.notifyBarrier("ROUTED_SERVER");
        k3po.finish();
    }

    @Test
    @Specification({
        "${scripts}/transfer.to.client.with.int/client",
        "${scripts}/transfer.to.client.with.int/server"})
    @ScriptProperty("serverTransport \"nukleus://streams/amqp#0\"")
    public void shouldTransferToClientWithInt() throws Exception
    {
        k3po.start();
        k3po.notifyBarrier("ROUTED_SERVER");
        k3po.finish();
    }

    @Test
    @Specification({
        "${scripts}/transfer.to.server.with.int/client",
        "${scripts}/transfer.to.server.with.int/server"})
    @ScriptProperty("serverTransport \"nukleus://streams/amqp#0\"")
    public void shouldTransferToServerWithInt() throws Exception
    {
        k3po.start();
        k3po.notifyBarrier("ROUTED_SERVER");
        k3po.finish();
    }

    @Test
    @Specification({
        "${scripts}/transfer.to.client.with.list0/client",
        "${scripts}/transfer.to.client.with.list0/server"})
    @ScriptProperty("serverTransport \"nukleus://streams/amqp#0\"")
    public void shouldTransferToClientWithList0() throws Exception
    {
        k3po.start();
        k3po.notifyBarrier("ROUTED_SERVER");
        k3po.finish();
    }

    @Test
    @Specification({
        "${scripts}/transfer.to.server.with.list0/client",
        "${scripts}/transfer.to.server.with.list0/server"})
    @ScriptProperty("serverTransport \"nukleus://streams/amqp#0\"")
    public void shouldTransferToServerWithList0() throws Exception
    {
        k3po.start();
        k3po.notifyBarrier("ROUTED_SERVER");
        k3po.finish();
    }

    @Test
    @Specification({
        "${scripts}/transfer.to.client.with.list8/client",
        "${scripts}/transfer.to.client.with.list8/server"})
    @ScriptProperty("serverTransport \"nukleus://streams/amqp#0\"")
    public void shouldTransferToClientWithList8() throws Exception
    {
        k3po.start();
        k3po.notifyBarrier("ROUTED_SERVER");
        k3po.finish();
    }

    @Test
    @Specification({
        "${scripts}/transfer.to.server.with.list8/client",
        "${scripts}/transfer.to.server.with.list8/server"})
    @ScriptProperty("serverTransport \"nukleus://streams/amqp#0\"")
    public void shouldTransferToServerWithList8() throws Exception
    {
        k3po.start();
        k3po.notifyBarrier("ROUTED_SERVER");
        k3po.finish();
    }

    @Test
    @Specification({
        "${scripts}/transfer.to.client.with.list32/client",
        "${scripts}/transfer.to.client.with.list32/server"})
    @ScriptProperty("serverTransport \"nukleus://streams/amqp#0\"")
    public void shouldTransferToClientWithList32() throws Exception
    {
        k3po.start();
        k3po.notifyBarrier("ROUTED_SERVER");
        k3po.finish();
    }

    @Test
    @Specification({
        "${scripts}/transfer.to.server.with.list32/client",
        "${scripts}/transfer.to.server.with.list32/server"})
    @ScriptProperty("serverTransport \"nukleus://streams/amqp#0\"")
    public void shouldTransferToServerWithList32() throws Exception
    {
        k3po.start();
        k3po.notifyBarrier("ROUTED_SERVER");
        k3po.finish();
    }

    @Test
    @Specification({
        "${scripts}/transfer.to.client.with.long/client",
        "${scripts}/transfer.to.client.with.long/server"})
    @ScriptProperty("serverTransport \"nukleus://streams/amqp#0\"")
    public void shouldTransferToClientWithLong() throws Exception
    {
        k3po.start();
        k3po.notifyBarrier("ROUTED_SERVER");
        k3po.finish();
    }

    @Test
    @Specification({
        "${scripts}/transfer.to.server.with.long/client",
        "${scripts}/transfer.to.server.with.long/server"})
    @ScriptProperty("serverTransport \"nukleus://streams/amqp#0\"")
    public void shouldTransferToServerWithLong() throws Exception
    {
        k3po.start();
        k3po.notifyBarrier("ROUTED_SERVER");
        k3po.finish();
    }

    @Test
    @Specification({
        "${scripts}/transfer.to.client.with.map8/client",
        "${scripts}/transfer.to.client.with.map8/server"})
    @ScriptProperty("serverTransport \"nukleus://streams/amqp#0\"")
    public void shouldTransferToClientWithMap8() throws Exception
    {
        k3po.start();
        k3po.notifyBarrier("ROUTED_SERVER");
        k3po.finish();
    }

    @Test
    @Specification({
        "${scripts}/transfer.to.server.with.map8/client",
        "${scripts}/transfer.to.server.with.map8/server"})
    @ScriptProperty("serverTransport \"nukleus://streams/amqp#0\"")
    public void shouldTransferToServerWithMap8() throws Exception
    {
        k3po.start();
        k3po.notifyBarrier("ROUTED_SERVER");
        k3po.finish();
    }

    @Test
    @Specification({
        "${scripts}/transfer.to.client.with.map32/client",
        "${scripts}/transfer.to.client.with.map32/server"})
    @ScriptProperty("serverTransport \"nukleus://streams/amqp#0\"")
    public void shouldTransferToClientWithMap32() throws Exception
    {
        k3po.start();
        k3po.notifyBarrier("ROUTED_SERVER");
        k3po.finish();
    }

    @Test
    @Specification({
        "${scripts}/transfer.to.server.with.map32/client",
        "${scripts}/transfer.to.server.with.map32/server"})
    @ScriptProperty("serverTransport \"nukleus://streams/amqp#0\"")
    public void shouldTransferToServerWithMap32() throws Exception
    {
        k3po.start();
        k3po.notifyBarrier("ROUTED_SERVER");
        k3po.finish();
    }

    @Test
    @Specification({
        "${scripts}/transfer.to.client.with.multiple.data/client",
        "${scripts}/transfer.to.client.with.multiple.data/server"})
    @ScriptProperty("serverTransport \"nukleus://streams/amqp#0\"")
    public void shouldTransferToClientWithMultipleData() throws Exception
    {
        k3po.start();
        k3po.notifyBarrier("ROUTED_SERVER");
        k3po.finish();
    }

    @Test
    @Specification({
        "${scripts}/transfer.to.server.with.multiple.data/client",
        "${scripts}/transfer.to.server.with.multiple.data/server"})
    @ScriptProperty("serverTransport \"nukleus://streams/amqp#0\"")
    public void shouldTransferToServerWithMultipleData() throws Exception
    {
        k3po.start();
        k3po.notifyBarrier("ROUTED_SERVER");
        k3po.finish();
    }

    @Test
    @Specification({
        "${scripts}/transfer.to.client.with.multiple.sequence/client",
        "${scripts}/transfer.to.client.with.multiple.sequence/server"})
    @ScriptProperty("serverTransport \"nukleus://streams/amqp#0\"")
    public void shouldTransferToClientWithMultipleSequence() throws Exception
    {
        k3po.start();
        k3po.notifyBarrier("ROUTED_SERVER");
        k3po.finish();
    }

    @Test
    @Specification({
        "${scripts}/transfer.to.server.with.multiple.sequence/client",
        "${scripts}/transfer.to.server.with.multiple.sequence/server"})
    @ScriptProperty("serverTransport \"nukleus://streams/amqp#0\"")
    public void shouldTransferToServerWithMultipleSequence() throws Exception
    {
        k3po.start();
        k3po.notifyBarrier("ROUTED_SERVER");
        k3po.finish();
    }

    @Test
    @Specification({
        "${scripts}/transfer.to.client.with.null/client",
        "${scripts}/transfer.to.client.with.null/server"})
    @ScriptProperty("serverTransport \"nukleus://streams/amqp#0\"")
    public void shouldTransferToClientWithNull() throws Exception
    {
        k3po.start();
        k3po.notifyBarrier("ROUTED_SERVER");
        k3po.finish();
    }

    @Test
    @Specification({
        "${scripts}/transfer.to.server.with.null/client",
        "${scripts}/transfer.to.server.with.null/server"})
    @ScriptProperty("serverTransport \"nukleus://streams/amqp#0\"")
    public void shouldTransferToServerWithNull() throws Exception
    {
        k3po.start();
        k3po.notifyBarrier("ROUTED_SERVER");
        k3po.finish();
    }

    @Test
    @Specification({
        "${scripts}/transfer.to.client.with.short/client",
        "${scripts}/transfer.to.client.with.short/server"})
    @ScriptProperty("serverTransport \"nukleus://streams/amqp#0\"")
    public void shouldTransferToClientWithShort() throws Exception
    {
        k3po.start();
        k3po.notifyBarrier("ROUTED_SERVER");
        k3po.finish();
    }

    @Test
    @Specification({
        "${scripts}/transfer.to.server.with.short/client",
        "${scripts}/transfer.to.server.with.short/server"})
    @ScriptProperty("serverTransport \"nukleus://streams/amqp#0\"")
    public void shouldTransferToServerWithShort() throws Exception
    {
        k3po.start();
        k3po.notifyBarrier("ROUTED_SERVER");
        k3po.finish();
    }

    @Test
    @Specification({
        "${scripts}/transfer.to.client.with.single.data/client",
        "${scripts}/transfer.to.client.with.single.data/server"})
    @ScriptProperty("serverTransport \"nukleus://streams/amqp#0\"")
    public void shouldTransferToClientWithSingleData() throws Exception
    {
        k3po.start();
        k3po.notifyBarrier("ROUTED_SERVER");
        k3po.finish();
    }

    @Test
    @Specification({
        "${scripts}/transfer.to.server.with.single.data/client",
        "${scripts}/transfer.to.server.with.single.data/server"})
    @ScriptProperty("serverTransport \"nukleus://streams/amqp#0\"")
    public void shouldTransferToServerWithSingleData() throws Exception
    {
        k3po.start();
        k3po.notifyBarrier("ROUTED_SERVER");
        k3po.finish();
    }

    @Test
    @Specification({
        "${scripts}/transfer.to.client.with.single.sequence/client",
        "${scripts}/transfer.to.client.with.single.sequence/server"})
    @ScriptProperty("serverTransport \"nukleus://streams/amqp#0\"")
    public void shouldTransferToClientWithSingleSequence() throws Exception
    {
        k3po.start();
        k3po.notifyBarrier("ROUTED_SERVER");
        k3po.finish();
    }

    @Test
    @Specification({
        "${scripts}/transfer.to.server.with.single.sequence/client",
        "${scripts}/transfer.to.server.with.single.sequence/server"})
    @ScriptProperty("serverTransport \"nukleus://streams/amqp#0\"")
    public void shouldTransferToServerWithSingleSequence() throws Exception
    {
        k3po.start();
        k3po.notifyBarrier("ROUTED_SERVER");
        k3po.finish();
    }

    @Test
    @Specification({
        "${scripts}/transfer.to.client.with.smallint/client",
        "${scripts}/transfer.to.client.with.smallint/server"})
    @ScriptProperty("serverTransport \"nukleus://streams/amqp#0\"")
    public void shouldTransferToClientWithSmallInt() throws Exception
    {
        k3po.start();
        k3po.notifyBarrier("ROUTED_SERVER");
        k3po.finish();
    }

    @Test
    @Specification({
        "${scripts}/transfer.to.server.with.smallint/client",
        "${scripts}/transfer.to.server.with.smallint/server"})
    @ScriptProperty("serverTransport \"nukleus://streams/amqp#0\"")
    public void shouldTransferToServerWithSmallInt() throws Exception
    {
        k3po.start();
        k3po.notifyBarrier("ROUTED_SERVER");
        k3po.finish();
    }

    @Test
    @Specification({
        "${scripts}/transfer.to.client.with.smalllong/client",
        "${scripts}/transfer.to.client.with.smalllong/server"})
    @ScriptProperty("serverTransport \"nukleus://streams/amqp#0\"")
    public void shouldTransferToClientWithSmallLong() throws Exception
    {
        k3po.start();
        k3po.notifyBarrier("ROUTED_SERVER");
        k3po.finish();
    }

    @Test
    @Specification({
        "${scripts}/transfer.to.server.with.smalllong/client",
        "${scripts}/transfer.to.server.with.smalllong/server"})
    @ScriptProperty("serverTransport \"nukleus://streams/amqp#0\"")
    public void shouldTransferToServerWithSmallLong() throws Exception
    {
        k3po.start();
        k3po.notifyBarrier("ROUTED_SERVER");
        k3po.finish();
    }

    @Test
    @Specification({
        "${scripts}/transfer.to.client.with.smalluint/client",
        "${scripts}/transfer.to.client.with.smalluint/server"})
    @ScriptProperty("serverTransport \"nukleus://streams/amqp#0\"")
    public void shouldTransferToClientWithSmallUint() throws Exception
    {
        k3po.start();
        k3po.notifyBarrier("ROUTED_SERVER");
        k3po.finish();
    }

    @Test
    @Specification({
        "${scripts}/transfer.to.server.with.smalluint/client",
        "${scripts}/transfer.to.server.with.smalluint/server"})
    @ScriptProperty("serverTransport \"nukleus://streams/amqp#0\"")
    public void shouldTransferToServerWithSmallUint() throws Exception
    {
        k3po.start();
        k3po.notifyBarrier("ROUTED_SERVER");
        k3po.finish();
    }

    @Test
    @Specification({
        "${scripts}/transfer.to.client.with.smallulong/client",
        "${scripts}/transfer.to.client.with.smallulong/server"})
    @ScriptProperty("serverTransport \"nukleus://streams/amqp#0\"")
    public void shouldTransferToClientWithSmallUlong() throws Exception
    {
        k3po.start();
        k3po.notifyBarrier("ROUTED_SERVER");
        k3po.finish();
    }

    @Test
    @Specification({
        "${scripts}/transfer.to.server.with.smallulong/client",
        "${scripts}/transfer.to.server.with.smallulong/server"})
    @ScriptProperty("serverTransport \"nukleus://streams/amqp#0\"")
    public void shouldTransferToServerWithSmallUlong() throws Exception
    {
        k3po.start();
        k3po.notifyBarrier("ROUTED_SERVER");
        k3po.finish();
    }

    @Test
    @Specification({
        "${scripts}/transfer.to.client.with.str8utf8/client",
        "${scripts}/transfer.to.client.with.str8utf8/server"})
    @ScriptProperty("serverTransport \"nukleus://streams/amqp#0\"")
    public void shouldTransferToClientWithStr8Utf8() throws Exception
    {
        k3po.start();
        k3po.notifyBarrier("ROUTED_SERVER");
        k3po.finish();
    }

    @Test
    @Specification({
        "${scripts}/transfer.to.server.with.str8utf8/client",
        "${scripts}/transfer.to.server.with.str8utf8/server"})
    @ScriptProperty("serverTransport \"nukleus://streams/amqp#0\"")
    public void shouldTransferToServerWithStr8Utf8() throws Exception
    {
        k3po.start();
        k3po.notifyBarrier("ROUTED_SERVER");
        k3po.finish();
    }

    @Test
    @Specification({
        "${scripts}/transfer.to.client.with.str32utf8/client",
        "${scripts}/transfer.to.client.with.str32utf8/server"})
    @ScriptProperty("serverTransport \"nukleus://streams/amqp#0\"")
    public void shouldTransferToClientWithStr32Utf8() throws Exception
    {
        k3po.start();
        k3po.notifyBarrier("ROUTED_SERVER");
        k3po.finish();
    }

    @Test
    @Specification({
        "${scripts}/transfer.to.server.with.str32utf8/client",
        "${scripts}/transfer.to.server.with.str32utf8/server"})
    @ScriptProperty("serverTransport \"nukleus://streams/amqp#0\"")
    public void shouldTransferToServerWithStr32Utf8() throws Exception
    {
        k3po.start();
        k3po.notifyBarrier("ROUTED_SERVER");
        k3po.finish();
    }

    @Test
    @Specification({
        "${scripts}/transfer.to.client.with.sym8/client",
        "${scripts}/transfer.to.client.with.sym8/server"})
    @ScriptProperty("serverTransport \"nukleus://streams/amqp#0\"")
    public void shouldTransferToClientWithSym8() throws Exception
    {
        k3po.start();
        k3po.notifyBarrier("ROUTED_SERVER");
        k3po.finish();
    }

    @Test
    @Specification({
        "${scripts}/transfer.to.server.with.sym8/client",
        "${scripts}/transfer.to.server.with.sym8/server"})
    @ScriptProperty("serverTransport \"nukleus://streams/amqp#0\"")
    public void shouldTransferToServerWithSym8() throws Exception
    {
        k3po.start();
        k3po.notifyBarrier("ROUTED_SERVER");
        k3po.finish();
    }

    @Test
    @Specification({
        "${scripts}/transfer.to.client.with.sym32/client",
        "${scripts}/transfer.to.client.with.sym32/server"})
    @ScriptProperty("serverTransport \"nukleus://streams/amqp#0\"")
    public void shouldTransferToClientWithSym32() throws Exception
    {
        k3po.start();
        k3po.notifyBarrier("ROUTED_SERVER");
        k3po.finish();
    }

    @Test
    @Specification({
        "${scripts}/transfer.to.server.with.sym32/client",
        "${scripts}/transfer.to.server.with.sym32/server"})
    @ScriptProperty("serverTransport \"nukleus://streams/amqp#0\"")
    public void shouldTransferToServerWithSym32() throws Exception
    {
        k3po.start();
        k3po.notifyBarrier("ROUTED_SERVER");
        k3po.finish();
    }

    @Test
    @Specification({
        "${scripts}/transfer.to.client.with.timestamp/client",
        "${scripts}/transfer.to.client.with.timestamp/server"})
    @ScriptProperty("serverTransport \"nukleus://streams/amqp#0\"")
    public void shouldTransferToClientWithTimestamp() throws Exception
    {
        k3po.start();
        k3po.notifyBarrier("ROUTED_SERVER");
        k3po.finish();
    }

    @Test
    @Specification({
        "${scripts}/transfer.to.server.with.timestamp/client",
        "${scripts}/transfer.to.server.with.timestamp/server"})
    @ScriptProperty("serverTransport \"nukleus://streams/amqp#0\"")
    public void shouldTransferToServerWithTimestamp() throws Exception
    {
        k3po.start();
        k3po.notifyBarrier("ROUTED_SERVER");
        k3po.finish();
    }

    @Test
    @Specification({
        "${scripts}/transfer.to.client.with.true/client",
        "${scripts}/transfer.to.client.with.true/server"})
    @ScriptProperty("serverTransport \"nukleus://streams/amqp#0\"")
    public void shouldTransferToClientWithTrue() throws Exception
    {
        k3po.start();
        k3po.notifyBarrier("ROUTED_SERVER");
        k3po.finish();
    }

    @Test
    @Specification({
        "${scripts}/transfer.to.server.with.true/client",
        "${scripts}/transfer.to.server.with.true/server"})
    @ScriptProperty("serverTransport \"nukleus://streams/amqp#0\"")
    public void shouldTransferToServerWithTrue() throws Exception
    {
        k3po.start();
        k3po.notifyBarrier("ROUTED_SERVER");
        k3po.finish();
    }

    @Test
    @Specification({
        "${scripts}/transfer.to.client.with.ubyte/client",
        "${scripts}/transfer.to.client.with.ubyte/server"})
    @ScriptProperty("serverTransport \"nukleus://streams/amqp#0\"")
    public void shouldTransferToClientWithUbyte() throws Exception
    {
        k3po.start();
        k3po.notifyBarrier("ROUTED_SERVER");
        k3po.finish();
    }

    @Test
    @Specification({
        "${scripts}/transfer.to.server.with.ubyte/client",
        "${scripts}/transfer.to.server.with.ubyte/server"})
    @ScriptProperty("serverTransport \"nukleus://streams/amqp#0\"")
    public void shouldTransferToServerWithUbyte() throws Exception
    {
        k3po.start();
        k3po.notifyBarrier("ROUTED_SERVER");
        k3po.finish();
    }

    @Test
    @Specification({
        "${scripts}/transfer.to.client.with.uint/client",
        "${scripts}/transfer.to.client.with.uint/server"})
    @ScriptProperty("serverTransport \"nukleus://streams/amqp#0\"")
    public void shouldTransferToClientWithUint() throws Exception
    {
        k3po.start();
        k3po.notifyBarrier("ROUTED_SERVER");
        k3po.finish();
    }

    @Test
    @Specification({
        "${scripts}/transfer.to.server.with.uint/client",
        "${scripts}/transfer.to.server.with.uint/server"})
    @ScriptProperty("serverTransport \"nukleus://streams/amqp#0\"")
    public void shouldTransferToServerWithUint() throws Exception
    {
        k3po.start();
        k3po.notifyBarrier("ROUTED_SERVER");
        k3po.finish();
    }

    @Test
    @Specification({
        "${scripts}/transfer.to.client.with.uint0/client",
        "${scripts}/transfer.to.client.with.uint0/server"})
    @ScriptProperty("serverTransport \"nukleus://streams/amqp#0\"")
    public void shouldTransferToClientWithUint0() throws Exception
    {
        k3po.start();
        k3po.notifyBarrier("ROUTED_SERVER");
        k3po.finish();
    }

    @Test
    @Specification({
        "${scripts}/transfer.to.server.with.uint0/client",
        "${scripts}/transfer.to.server.with.uint0/server"})
    @ScriptProperty("serverTransport \"nukleus://streams/amqp#0\"")
    public void shouldTransferToServerWithUint0() throws Exception
    {
        k3po.start();
        k3po.notifyBarrier("ROUTED_SERVER");
        k3po.finish();
    }

    @Test
    @Specification({
        "${scripts}/transfer.to.client.with.ulong/client",
        "${scripts}/transfer.to.client.with.ulong/server"})
    @ScriptProperty("serverTransport \"nukleus://streams/amqp#0\"")
    public void shouldTransferToClientWithUlong() throws Exception
    {
        k3po.start();
        k3po.notifyBarrier("ROUTED_SERVER");
        k3po.finish();
    }

    @Test
    @Specification({
        "${scripts}/transfer.to.server.with.ulong/client",
        "${scripts}/transfer.to.server.with.ulong/server"})
    @ScriptProperty("serverTransport \"nukleus://streams/amqp#0\"")
    public void shouldTransferToServerWithUlong() throws Exception
    {
        k3po.start();
        k3po.notifyBarrier("ROUTED_SERVER");
        k3po.finish();
    }

    @Test
    @Specification({
        "${scripts}/transfer.to.client.with.ulong0/client",
        "${scripts}/transfer.to.client.with.ulong0/server"})
    @ScriptProperty("serverTransport \"nukleus://streams/amqp#0\"")
    public void shouldTransferToClientWithUlong0() throws Exception
    {
        k3po.start();
        k3po.notifyBarrier("ROUTED_SERVER");
        k3po.finish();
    }

    @Test
    @Specification({
        "${scripts}/transfer.to.server.with.ulong0/client",
        "${scripts}/transfer.to.server.with.ulong0/server"})
    @ScriptProperty("serverTransport \"nukleus://streams/amqp#0\"")
    public void shouldTransferToServerWithUlong0() throws Exception
    {
        k3po.start();
        k3po.notifyBarrier("ROUTED_SERVER");
        k3po.finish();
    }

    @Test
    @Specification({
        "${scripts}/transfer.to.client.with.ushort/client",
        "${scripts}/transfer.to.client.with.ushort/server"})
    @ScriptProperty("serverTransport \"nukleus://streams/amqp#0\"")
    public void shouldTransferToClientWithUshort() throws Exception
    {
        k3po.start();
        k3po.notifyBarrier("ROUTED_SERVER");
        k3po.finish();
    }

    @Test
    @Specification({
        "${scripts}/transfer.to.server.with.ushort/client",
        "${scripts}/transfer.to.server.with.ushort/server"})
    @ScriptProperty("serverTransport \"nukleus://streams/amqp#0\"")
    public void shouldTransferToServerWithUshort() throws Exception
    {
        k3po.start();
        k3po.notifyBarrier("ROUTED_SERVER");
        k3po.finish();
    }

    @Test
    @Specification({
        "${scripts}/transfer.to.client.with.vbin8/client",
        "${scripts}/transfer.to.client.with.vbin8/server"})
    @ScriptProperty("serverTransport \"nukleus://streams/amqp#0\"")
    public void shouldTransferToClientWithVbin8() throws Exception
    {
        k3po.start();
        k3po.notifyBarrier("ROUTED_SERVER");
        k3po.finish();
    }

    @Test
    @Specification({
        "${scripts}/transfer.to.server.with.vbin8/client",
        "${scripts}/transfer.to.server.with.vbin8/server"})
    @ScriptProperty("serverTransport \"nukleus://streams/amqp#0\"")
    public void shouldTransferToServerWithVbin8() throws Exception
    {
        k3po.start();
        k3po.notifyBarrier("ROUTED_SERVER");
        k3po.finish();
    }

    @Test
    @Specification({
        "${scripts}/transfer.to.client.with.vbin32/client",
        "${scripts}/transfer.to.client.with.vbin32/server"})
    @ScriptProperty("serverTransport \"nukleus://streams/amqp#0\"")
    public void shouldTransferToClientWithVbin32() throws Exception
    {
        k3po.start();
        k3po.notifyBarrier("ROUTED_SERVER");
        k3po.finish();
    }

    @Test
    @Specification({
        "${scripts}/transfer.to.server.with.vbin32/client",
        "${scripts}/transfer.to.server.with.vbin32/server"})
    @ScriptProperty("serverTransport \"nukleus://streams/amqp#0\"")
    public void shouldTransferToServerWithVbin32() throws Exception
    {
        k3po.start();
        k3po.notifyBarrier("ROUTED_SERVER");
        k3po.finish();
    }

    @Test
    @Specification({
<<<<<<< HEAD
        "${scripts}/transfer.to.client.when.first.fragment.aborted/client",
        "${scripts}/transfer.to.client.when.first.fragment.aborted/server"})
    @ScriptProperty("serverTransport \"nukleus://streams/amqp#0\"")
    public void shouldTransferToClientWhenFirstFragmentAborted() throws Exception
=======
        "${scripts}/attach.as.receiver.then.detach.with.error.then.flow/client",
        "${scripts}/attach.as.receiver.then.detach.with.error.then.flow/server"})
    @ScriptProperty("serverTransport \"nukleus://streams/amqp#0\"")
    public void shouldNotTriggerErrorWhenReceivingFlowAfterDetach() throws Exception
>>>>>>> db414da0
    {
        k3po.start();
        k3po.notifyBarrier("ROUTED_SERVER");
        k3po.finish();
    }

    @Test
    @Specification({
<<<<<<< HEAD
        "${scripts}/transfer.to.client.when.middle.fragment.aborted/client",
        "${scripts}/transfer.to.client.when.middle.fragment.aborted/server"})
    @ScriptProperty("serverTransport \"nukleus://streams/amqp#0\"")
    public void shouldTransferToClientWhenMiddleFragmentAborted() throws Exception
=======
        "${scripts}/handle.max.exceeded/client",
        "${scripts}/handle.max.exceeded/server"})
    @ScriptProperty("serverTransport \"nukleus://streams/amqp#0\"")
    public void shouldCloseConnectionWhenHandleMaxExceeded() throws Exception
>>>>>>> db414da0
    {
        k3po.start();
        k3po.notifyBarrier("ROUTED_SERVER");
        k3po.finish();
    }

    @Test
    @Specification({
<<<<<<< HEAD
        "${scripts}/transfer.to.client.when.last.fragment.aborted/client",
        "${scripts}/transfer.to.client.when.last.fragment.aborted/server"})
    @ScriptProperty("serverTransport \"nukleus://streams/amqp#0\"")
    public void shouldTransferToClientWhenLastFragmentAborted() throws Exception
=======
        "${scripts}/reject.attach.when.handle.in.use/client",
        "${scripts}/reject.attach.when.handle.in.use/server"})
    @ScriptProperty("serverTransport \"nukleus://streams/amqp#0\"")
    public void shouldCloseConnectionWhenAttachWithHandleInUse() throws Exception
>>>>>>> db414da0
    {
        k3po.start();
        k3po.notifyBarrier("ROUTED_SERVER");
        k3po.finish();
    }

    @Test
    @Specification({
<<<<<<< HEAD
        "${scripts}/transfer.to.server.when.first.fragment.aborted/client",
        "${scripts}/transfer.to.server.when.first.fragment.aborted/server"})
    @ScriptProperty("serverTransport \"nukleus://streams/amqp#0\"")
    public void shouldTransferToServerWhenFirstFragmentAborted() throws Exception
=======
        "${scripts}/transfer.to.server.max.message.size.exceeded/client",
        "${scripts}/transfer.to.server.max.message.size.exceeded/server"})
    @ScriptProperty("serverTransport \"nukleus://streams/amqp#0\"")
    public void shouldAttachAsSenderThenDetachWhenMaxMessageSizeExceeded() throws Exception
>>>>>>> db414da0
    {
        k3po.start();
        k3po.notifyBarrier("ROUTED_SERVER");
        k3po.finish();
    }

    @Test
    @Specification({
<<<<<<< HEAD
        "${scripts}/transfer.to.server.when.middle.fragment.aborted/client",
        "${scripts}/transfer.to.server.when.middle.fragment.aborted/server"})
    @ScriptProperty("serverTransport \"nukleus://streams/amqp#0\"")
    public void shouldTransferToServerWhenMiddleFragmentAborted() throws Exception
=======
        "${scripts}/transfer.to.client.max.message.size.exceeded/client",
        "${scripts}/transfer.to.client.max.message.size.exceeded/server"})
    @ScriptProperty("serverTransport \"nukleus://streams/amqp#0\"")
    public void shouldAttachAsReceiverThenDetachWhenMaxMessageSizeExceeded() throws Exception
>>>>>>> db414da0
    {
        k3po.start();
        k3po.notifyBarrier("ROUTED_SERVER");
        k3po.finish();
    }

    @Test
    @Specification({
<<<<<<< HEAD
        "${scripts}/transfer.to.server.when.last.fragment.aborted/client",
        "${scripts}/transfer.to.server.when.last.fragment.aborted/server"})
    @ScriptProperty("serverTransport \"nukleus://streams/amqp#0\"")
    public void shouldTransferToServerWhenLastFragmentAborted() throws Exception
=======
        "${scripts}/transfer.to.server.then.flow.with.echo.on.session/client",
        "${scripts}/transfer.to.server.then.flow.with.echo.on.session/server"})
    @ScriptProperty("serverTransport \"nukleus://streams/amqp#0\"")
    public void shouldTransferToServerThenFlowWithEchoOnSession() throws Exception
    {
        k3po.start();
        k3po.notifyBarrier("ROUTED_SERVER");
        k3po.finish();
    }

    @Test
    @Specification({
        "${scripts}/transfer.to.server.then.flow.with.echo.on.link/client",
        "${scripts}/transfer.to.server.then.flow.with.echo.on.link/server"})
    @ScriptProperty("serverTransport \"nukleus://streams/amqp#0\"")
    public void shouldTransferToServerThenFlowWithEchoOnLink() throws Exception
    {
        k3po.start();
        k3po.notifyBarrier("ROUTED_SERVER");
        k3po.finish();
    }

    @Test
    @Specification({
        "${scripts}/reject.flow.with.inconsistent.fields/client",
        "${scripts}/reject.flow.with.inconsistent.fields/server"})
    @ScriptProperty("serverTransport \"nukleus://streams/amqp#0\"")
    public void shouldCloseConnectionWhenFlowWithInconsistentFields() throws Exception
    {
        k3po.start();
        k3po.notifyBarrier("ROUTED_SERVER");
        k3po.finish();
    }

    @Test
    @Specification({
        "${scripts}/flow.without.handle/client",
        "${scripts}/flow.without.handle/server"})
    @ScriptProperty("serverTransport \"nukleus://streams/amqp#0\"")
    public void shouldSupportFlowWithoutHandle() throws Exception
    {
        k3po.start();
        k3po.notifyBarrier("ROUTED_SERVER");
        k3po.finish();
    }

    @Test
    @Specification({
        "${scripts}/flow.with.unattached.handle/client",
        "${scripts}/flow.with.unattached.handle/server"})
    @ScriptProperty("serverTransport \"nukleus://streams/amqp#0\"")
    public void shouldRejectFlowWithUnattachedHandle() throws Exception
    {
        k3po.start();
        k3po.notifyBarrier("ROUTED_SERVER");
        k3po.finish();
    }

    @Test
    @Specification({
        "${scripts}/transfer.to.server.with.large.delivery.count/client",
        "${scripts}/transfer.to.server.with.large.delivery.count/server"})
    @ScriptProperty("serverTransport \"nukleus://streams/amqp#0\"")
    public void shouldTransferToServerWithLargeDeliveryCount() throws Exception
    {
        k3po.start();
        k3po.notifyBarrier("ROUTED_SERVER");
        k3po.finish();
    }

    @Test
    @Specification({
        "${scripts}/reject.transfer.with.more.inconsistent.fields/client",
        "${scripts}/reject.transfer.with.more.inconsistent.fields/server"})
    @ScriptProperty("serverTransport \"nukleus://streams/amqp#0\"")
    public void shouldRejectTransferWithMoreWhenFieldsAreInconsistent() throws Exception
    {
        k3po.start();
        k3po.notifyBarrier("ROUTED_SERVER");
        k3po.finish();
    }

    @Test
    @Specification({
        "${scripts}/transfer.to.server.with.large.next.incoming.id/client",
        "${scripts}/transfer.to.server.with.large.next.incoming.id/server"})
    @ScriptProperty("serverTransport \"nukleus://streams/amqp#0\"")
    public void shouldTransferToServerWithLargeNextIncomingId() throws Exception
    {
        k3po.start();
        k3po.notifyBarrier("ROUTED_SERVER");
        k3po.finish();
    }

    @Test
    @Specification({
        "${scripts}/transfer.to.server.with.invalid.delivery.id/client",
        "${scripts}/transfer.to.server.with.invalid.delivery.id/server"})
    @ScriptProperty("serverTransport \"nukleus://streams/amqp#0\"")
    public void shouldTransferToServerWithInvalidDeliveryId() throws Exception
    {
        k3po.start();
        k3po.notifyBarrier("ROUTED_SERVER");
        k3po.finish();
    }

    @Test
    @Specification({
        "${scripts}/transfer.to.server.with.application.properties/client",
        "${scripts}/transfer.to.server.with.application.properties/server"})
    @ScriptProperty("serverTransport \"nukleus://streams/amqp#0\"")
    public void shouldTransferToServerWithApplicationProperties() throws Exception
    {
        k3po.start();
        k3po.notifyBarrier("ROUTED_SERVER");
        k3po.finish();
    }

    @Test
    @Specification({
        "${scripts}/transfer.to.client.with.application.properties/client",
        "${scripts}/transfer.to.client.with.application.properties/server"})
    @ScriptProperty("serverTransport \"nukleus://streams/amqp#0\"")
    public void shouldTransferToClientWithApplicationProperties() throws Exception
    {
        k3po.start();
        k3po.notifyBarrier("ROUTED_SERVER");
        k3po.finish();
    }

    @Test
    @Specification({
        "${scripts}/reject.durable.message.when.durable.not.supported/client",
        "${scripts}/reject.durable.message.when.durable.not.supported/server"})
    @ScriptProperty("serverTransport \"nukleus://streams/amqp#0\"")
    public void shouldRejectDurableMessageWhenDurableNotSupported() throws Exception
>>>>>>> db414da0
    {
        k3po.start();
        k3po.notifyBarrier("ROUTED_SERVER");
        k3po.finish();
    }
}<|MERGE_RESOLUTION|>--- conflicted
+++ resolved
@@ -1287,107 +1287,136 @@
 
     @Test
     @Specification({
-<<<<<<< HEAD
         "${scripts}/transfer.to.client.when.first.fragment.aborted/client",
         "${scripts}/transfer.to.client.when.first.fragment.aborted/server"})
     @ScriptProperty("serverTransport \"nukleus://streams/amqp#0\"")
     public void shouldTransferToClientWhenFirstFragmentAborted() throws Exception
-=======
+    {
+        k3po.start();
+        k3po.notifyBarrier("ROUTED_SERVER");
+        k3po.finish();
+    }
+
+    @Test
+    @Specification({
         "${scripts}/attach.as.receiver.then.detach.with.error.then.flow/client",
         "${scripts}/attach.as.receiver.then.detach.with.error.then.flow/server"})
     @ScriptProperty("serverTransport \"nukleus://streams/amqp#0\"")
     public void shouldNotTriggerErrorWhenReceivingFlowAfterDetach() throws Exception
->>>>>>> db414da0
-    {
-        k3po.start();
-        k3po.notifyBarrier("ROUTED_SERVER");
-        k3po.finish();
-    }
-
-    @Test
-    @Specification({
-<<<<<<< HEAD
+    {
+        k3po.start();
+        k3po.notifyBarrier("ROUTED_SERVER");
+        k3po.finish();
+    }
+
+    @Test
+    @Specification({
         "${scripts}/transfer.to.client.when.middle.fragment.aborted/client",
         "${scripts}/transfer.to.client.when.middle.fragment.aborted/server"})
     @ScriptProperty("serverTransport \"nukleus://streams/amqp#0\"")
     public void shouldTransferToClientWhenMiddleFragmentAborted() throws Exception
-=======
+    {
+        k3po.start();
+        k3po.notifyBarrier("ROUTED_SERVER");
+        k3po.finish();
+    }
+    @Test
+    @Specification({
         "${scripts}/handle.max.exceeded/client",
         "${scripts}/handle.max.exceeded/server"})
     @ScriptProperty("serverTransport \"nukleus://streams/amqp#0\"")
     public void shouldCloseConnectionWhenHandleMaxExceeded() throws Exception
->>>>>>> db414da0
-    {
-        k3po.start();
-        k3po.notifyBarrier("ROUTED_SERVER");
-        k3po.finish();
-    }
-
-    @Test
-    @Specification({
-<<<<<<< HEAD
+    {
+        k3po.start();
+        k3po.notifyBarrier("ROUTED_SERVER");
+        k3po.finish();
+    }
+
+    @Test
+    @Specification({
         "${scripts}/transfer.to.client.when.last.fragment.aborted/client",
         "${scripts}/transfer.to.client.when.last.fragment.aborted/server"})
     @ScriptProperty("serverTransport \"nukleus://streams/amqp#0\"")
     public void shouldTransferToClientWhenLastFragmentAborted() throws Exception
-=======
+    {
+        k3po.start();
+        k3po.notifyBarrier("ROUTED_SERVER");
+        k3po.finish();
+    }
+    @Test
+    @Specification({
         "${scripts}/reject.attach.when.handle.in.use/client",
         "${scripts}/reject.attach.when.handle.in.use/server"})
     @ScriptProperty("serverTransport \"nukleus://streams/amqp#0\"")
     public void shouldCloseConnectionWhenAttachWithHandleInUse() throws Exception
->>>>>>> db414da0
-    {
-        k3po.start();
-        k3po.notifyBarrier("ROUTED_SERVER");
-        k3po.finish();
-    }
-
-    @Test
-    @Specification({
-<<<<<<< HEAD
+    {
+        k3po.start();
+        k3po.notifyBarrier("ROUTED_SERVER");
+        k3po.finish();
+    }
+
+    @Test
+    @Specification({
         "${scripts}/transfer.to.server.when.first.fragment.aborted/client",
         "${scripts}/transfer.to.server.when.first.fragment.aborted/server"})
     @ScriptProperty("serverTransport \"nukleus://streams/amqp#0\"")
     public void shouldTransferToServerWhenFirstFragmentAborted() throws Exception
-=======
+    {
+        k3po.start();
+        k3po.notifyBarrier("ROUTED_SERVER");
+        k3po.finish();
+    }
+
+    @Test
+    @Specification({
         "${scripts}/transfer.to.server.max.message.size.exceeded/client",
         "${scripts}/transfer.to.server.max.message.size.exceeded/server"})
     @ScriptProperty("serverTransport \"nukleus://streams/amqp#0\"")
     public void shouldAttachAsSenderThenDetachWhenMaxMessageSizeExceeded() throws Exception
->>>>>>> db414da0
-    {
-        k3po.start();
-        k3po.notifyBarrier("ROUTED_SERVER");
-        k3po.finish();
-    }
-
-    @Test
-    @Specification({
-<<<<<<< HEAD
+    {
+        k3po.start();
+        k3po.notifyBarrier("ROUTED_SERVER");
+        k3po.finish();
+    }
+
+    @Test
+    @Specification({
         "${scripts}/transfer.to.server.when.middle.fragment.aborted/client",
         "${scripts}/transfer.to.server.when.middle.fragment.aborted/server"})
     @ScriptProperty("serverTransport \"nukleus://streams/amqp#0\"")
     public void shouldTransferToServerWhenMiddleFragmentAborted() throws Exception
-=======
+    {
+        k3po.start();
+        k3po.notifyBarrier("ROUTED_SERVER");
+        k3po.finish();
+    }
+
+    @Test
+    @Specification({
         "${scripts}/transfer.to.client.max.message.size.exceeded/client",
         "${scripts}/transfer.to.client.max.message.size.exceeded/server"})
     @ScriptProperty("serverTransport \"nukleus://streams/amqp#0\"")
     public void shouldAttachAsReceiverThenDetachWhenMaxMessageSizeExceeded() throws Exception
->>>>>>> db414da0
-    {
-        k3po.start();
-        k3po.notifyBarrier("ROUTED_SERVER");
-        k3po.finish();
-    }
-
-    @Test
-    @Specification({
-<<<<<<< HEAD
+    {
+        k3po.start();
+        k3po.notifyBarrier("ROUTED_SERVER");
+        k3po.finish();
+    }
+
+    @Test
+    @Specification({
         "${scripts}/transfer.to.server.when.last.fragment.aborted/client",
         "${scripts}/transfer.to.server.when.last.fragment.aborted/server"})
     @ScriptProperty("serverTransport \"nukleus://streams/amqp#0\"")
     public void shouldTransferToServerWhenLastFragmentAborted() throws Exception
-=======
+    {
+        k3po.start();
+        k3po.notifyBarrier("ROUTED_SERVER");
+        k3po.finish();
+    }
+
+    @Test
+    @Specification({
         "${scripts}/transfer.to.server.then.flow.with.echo.on.session/client",
         "${scripts}/transfer.to.server.then.flow.with.echo.on.session/server"})
     @ScriptProperty("serverTransport \"nukleus://streams/amqp#0\"")
@@ -1524,7 +1553,6 @@
         "${scripts}/reject.durable.message.when.durable.not.supported/server"})
     @ScriptProperty("serverTransport \"nukleus://streams/amqp#0\"")
     public void shouldRejectDurableMessageWhenDurableNotSupported() throws Exception
->>>>>>> db414da0
     {
         k3po.start();
         k3po.notifyBarrier("ROUTED_SERVER");
