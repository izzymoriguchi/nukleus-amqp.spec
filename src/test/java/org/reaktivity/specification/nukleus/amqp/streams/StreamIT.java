/**
 * Copyright 2016-2020 The Reaktivity Project
 *
 * The Reaktivity Project licenses this file to you under the Apache License,
 * version 2.0 (the "License"); you may not use this file except in compliance
 * with the License. You may obtain a copy of the License at:
 *
 *   http://www.apache.org/licenses/LICENSE-2.0
 *
 * Unless required by applicable law or agreed to in writing, software
 * distributed under the License is distributed on an "AS IS" BASIS, WITHOUT
 * WARRANTIES OR CONDITIONS OF ANY KIND, either express or implied. See the
 * License for the specific language governing permissions and limitations
 * under the License.
 */
package org.reaktivity.specification.nukleus.amqp.streams;

import static java.util.concurrent.TimeUnit.SECONDS;
import static org.junit.rules.RuleChain.outerRule;

import org.junit.Rule;
import org.junit.Test;
import org.junit.rules.DisableOnDebug;
import org.junit.rules.TestRule;
import org.junit.rules.Timeout;
import org.kaazing.k3po.junit.annotation.ScriptProperty;
import org.kaazing.k3po.junit.annotation.Specification;
import org.kaazing.k3po.junit.rules.K3poRule;

public class StreamIT
{
    private final K3poRule k3po = new K3poRule()
        .addScriptRoot("streams", "org/reaktivity/specification/nukleus/amqp/streams");

    private final TestRule timeout = new DisableOnDebug(new Timeout(10, SECONDS));

    @Rule
    public final TestRule chain = outerRule(k3po).around(timeout);

    @Test
    @ScriptProperty("serverTransport \"nukleus://streams/amqp#0\"")
    @Specification({
        "${streams}/connect.as.receiver.only/client",
        "${streams}/connect.as.receiver.only/server"
    })
    public void shouldConnectAsReceiverOnly() throws Exception
    {
        k3po.start();
        k3po.notifyBarrier("ROUTED_CLIENT");
        k3po.finish();
    }

    @Test
    @ScriptProperty("serverTransport \"nukleus://streams/amqp#0\"")
    @Specification({
        "${streams}/connect.as.receiver.then.sender/client",
        "${streams}/connect.as.receiver.then.sender/server"
    })
    public void shouldConnectAsReceiverThenSender() throws Exception
    {
        k3po.start();
        k3po.notifyBarrier("ROUTED_CLIENT");
        k3po.finish();
    }

    @Test
    @ScriptProperty("serverTransport \"nukleus://streams/amqp#0\"")
    @Specification({
        "${streams}/connect.as.sender.only/client",
        "${streams}/connect.as.sender.only/server"
    })
    public void shouldConnectAsSenderOnly() throws Exception
    {
        k3po.start();
        k3po.notifyBarrier("ROUTED_CLIENT");
        k3po.finish();
    }

    @Test
    @ScriptProperty("serverTransport \"nukleus://streams/amqp#0\"")
    @Specification({
        "${streams}/connect.as.sender.then.receiver/client",
        "${streams}/connect.as.sender.then.receiver/server"
    })
    public void shouldConnectAsSenderThenReceiver() throws Exception
    {
        k3po.start();
        k3po.notifyBarrier("ROUTED_CLIENT");
        k3po.finish();
    }

    @Test
    @ScriptProperty("serverTransport \"nukleus://streams/amqp#0\"")
    @Specification({
        "${streams}/disconnect/client",
        "${streams}/disconnect/server"
    })
    public void shouldAbortConnection() throws Exception
    {
        k3po.start();
        k3po.notifyBarrier("ROUTED_CLIENT");
        k3po.finish();
    }

    @Test
    @ScriptProperty("serverTransport \"nukleus://streams/amqp#0\"")
    @Specification({
        "${streams}/connect.and.reset/client",
        "${streams}/connect.and.reset/server"
    })
    public void shouldConnectAndReset() throws Exception
    {
        k3po.start();
        k3po.notifyBarrier("ROUTED_CLIENT");
        k3po.finish();
    }

    @Test
    @ScriptProperty("serverTransport \"nukleus://streams/amqp#0\"")
    @Specification({
        "${streams}/send.to.client.at.least.once/client",
        "${streams}/send.to.client.at.least.once/server"
    })
    public void shouldSendToClientAtLeastOnce() throws Exception
    {
        k3po.start();
        k3po.notifyBarrier("ROUTED_CLIENT");
        k3po.finish();
    }

    @Test
    @ScriptProperty("serverTransport \"nukleus://streams/amqp#0\"")
    @Specification({
        "${streams}/send.to.server.at.least.once/client",
        "${streams}/send.to.server.at.least.once/server"
    })
    public void shouldSendToServerAtLeastOnce() throws Exception
    {
        k3po.start();
        k3po.notifyBarrier("ROUTED_CLIENT");
        k3po.finish();
    }

    @Test
    @ScriptProperty("serverTransport \"nukleus://streams/amqp#0\"")
    @Specification({
        "${streams}/incoming.window.exceeded/client",
        "${streams}/incoming.window.exceeded/server"
    })
    public void shouldEndSessionWhenIncomingWindowExceeded() throws Exception
    {
        k3po.start();
        k3po.notifyBarrier("ROUTED_CLIENT");
        k3po.finish();
    }

    @Test
    @ScriptProperty("serverTransport \"nukleus://streams/amqp#0\"")
    @Specification({
        "${streams}/send.to.client.through.multiple.sessions/client",
        "${streams}/send.to.client.through.multiple.sessions/server"
    })
    public void shouldSendToClientThroughMultipleSessions() throws Exception
    {
        k3po.start();
        k3po.notifyBarrier("ROUTED_CLIENT");
        k3po.finish();
    }

    @Test
    @ScriptProperty("serverTransport \"nukleus://streams/amqp#0\"")
    @Specification({
        "${streams}/send.to.client.with.headers/client",
        "${streams}/send.to.client.with.headers/server"
    })
    public void shouldSendToClientWithHeaders() throws Exception
    {
        k3po.start();
        k3po.notifyBarrier("ROUTED_CLIENT");
        k3po.finish();
    }

    @Test
    @ScriptProperty("serverTransport \"nukleus://streams/amqp#0\"")
    @Specification({
        "${streams}/send.to.client.with.delivery.annotations/client",
        "${streams}/send.to.client.with.delivery.annotations/server"
    })
    public void shouldSendToClientWithDeliveryAnnotations() throws Exception
    {
        k3po.start();
        k3po.notifyBarrier("ROUTED_CLIENT");
        k3po.finish();
    }


    @Test
    @ScriptProperty("serverTransport \"nukleus://streams/amqp#0\"")
    @Specification({
        "${streams}/send.to.client.with.annotations/client",
        "${streams}/send.to.client.with.annotations/server"
    })
    public void shouldSendToClientWithAnnotations() throws Exception
    {
        k3po.start();
        k3po.notifyBarrier("ROUTED_CLIENT");
        k3po.finish();
    }

    @Test
    @ScriptProperty("serverTransport \"nukleus://streams/amqp#0\"")
    @Specification({
        "${streams}/send.to.server.with.headers/client",
        "${streams}/send.to.server.with.headers/server"
    })
    public void shouldSendToServerWithHeaders() throws Exception
    {
        k3po.start();
        k3po.notifyBarrier("ROUTED_CLIENT");
        k3po.finish();
    }

    @Test
    @ScriptProperty("serverTransport \"nukleus://streams/amqp#0\"")
    @Specification({
        "${streams}/send.to.server.with.delivery.annotations/client",
        "${streams}/send.to.server.with.delivery.annotations/server"
    })
    public void shouldSendToServerWithDeliveryAnnotations() throws Exception
    {
        k3po.start();
        k3po.notifyBarrier("ROUTED_CLIENT");
        k3po.finish();
    }

    @Test
    @ScriptProperty("serverTransport \"nukleus://streams/amqp#0\"")
    @Specification({
        "${streams}/send.to.server.with.annotations/client",
        "${streams}/send.to.server.with.annotations/server"
    })
    public void shouldSendToServerWithAnnotations() throws Exception
    {
        k3po.start();
        k3po.notifyBarrier("ROUTED_CLIENT");
        k3po.finish();
    }

    @Test
    @ScriptProperty("serverTransport \"nukleus://streams/amqp#0\"")
    @Specification({
        "${streams}/send.to.client.with.properties/client",
        "${streams}/send.to.client.with.properties/server"
    })
    public void shouldSendToClientWithProperties() throws Exception
    {
        k3po.start();
        k3po.notifyBarrier("ROUTED_CLIENT");
        k3po.finish();
    }

    @Test
    @ScriptProperty("serverTransport \"nukleus://streams/amqp#0\"")
    @Specification({
        "${streams}/send.to.server.with.properties/client",
        "${streams}/send.to.server.with.properties/server"
    })
    public void shouldSendToServerWithProperties() throws Exception
    {
        k3po.start();
        k3po.notifyBarrier("ROUTED_CLIENT");
        k3po.finish();
    }

    @Test
    @ScriptProperty("serverTransport \"nukleus://streams/amqp#0\"")
    @Specification({
        "${streams}/send.to.client.with.application.properties/client",
        "${streams}/send.to.client.with.application.properties/server"
    })
    public void shouldSendToClientWithApplicationProperties() throws Exception
    {
        k3po.start();
        k3po.notifyBarrier("ROUTED_CLIENT");
        k3po.finish();
    }

    @Test
    @ScriptProperty("serverTransport \"nukleus://streams/amqp#0\"")
    @Specification({
        "${streams}/send.to.server.with.application.properties/client",
        "${streams}/send.to.server.with.application.properties/server"
    })
    public void shouldSendToServerWithApplicationProperties() throws Exception
    {
        k3po.start();
        k3po.notifyBarrier("ROUTED_CLIENT");
        k3po.finish();
    }

    @Test
    @ScriptProperty("serverTransport \"nukleus://streams/amqp#0\"")
    @Specification({
        "${streams}/send.to.client.with.footer/client",
        "${streams}/send.to.client.with.footer/server"
    })
    public void shouldSendToClientWithFooter() throws Exception
    {
        k3po.start();
        k3po.notifyBarrier("ROUTED_CLIENT");
        k3po.finish();
    }

    @Test
    @ScriptProperty("serverTransport \"nukleus://streams/amqp#0\"")
    @Specification({
        "${streams}/send.to.server.with.footer/client",
        "${streams}/send.to.server.with.footer/server"
    })
    public void shouldSendToServerWithFooter() throws Exception
    {
        k3po.start();
        k3po.notifyBarrier("ROUTED_CLIENT");
        k3po.finish();
    }

    @Test
    @ScriptProperty("serverTransport \"nukleus://streams/amqp#0\"")
    @Specification({
        "${streams}/send.to.client.when.max.frame.size.exceeded/client",
        "${streams}/send.to.client.when.max.frame.size.exceeded/server"
    })
    public void shouldSendToClientWhenMaxFrameSizeExceeded() throws Exception
    {
        k3po.start();
        k3po.notifyBarrier("ROUTED_CLIENT");
        k3po.finish();
    }

    @Test
    @ScriptProperty("serverTransport \"nukleus://streams/amqp#0\"")
    @Specification({
        "${streams}/send.to.server.when.max.frame.size.exceeded/client",
        "${streams}/send.to.server.when.max.frame.size.exceeded/server"
    })
    public void shouldSendToServerWhenMaxFrameSizeExceeded() throws Exception
    {
        k3po.start();
        k3po.notifyBarrier("ROUTED_CLIENT");
        k3po.finish();
    }

    @Test
    @ScriptProperty("serverTransport \"nukleus://streams/amqp#0\"")
    @Specification({
        "${streams}/send.to.client.when.fragmented/client",
        "${streams}/send.to.client.when.fragmented/server"
    })
    public void shouldSendToClientWhenFragmented() throws Exception
    {
        k3po.start();
        k3po.notifyBarrier("ROUTED_CLIENT");
        k3po.finish();
    }

    @Test
    @ScriptProperty("serverTransport \"nukleus://streams/amqp#0\"")
    @Specification({
        "${streams}/send.to.server.when.fragmented/client",
        "${streams}/send.to.server.when.fragmented/server"
    })
    public void shouldSendToServerWhenFragmented() throws Exception
    {
        k3po.start();
        k3po.notifyBarrier("ROUTED_CLIENT");
        k3po.finish();
    }

    @Test
    @ScriptProperty("serverTransport \"nukleus://streams/amqp#0\"")
    @Specification({
        "${streams}/send.to.client.when.links.interleaved/client",
        "${streams}/send.to.client.when.links.interleaved/server"
    })
    public void shouldSendToClientWhenLinksInterleaved() throws Exception
    {
        k3po.start();
        k3po.notifyBarrier("ROUTED_CLIENT");
        k3po.finish();
    }

    @Test
    @ScriptProperty("serverTransport \"nukleus://streams/amqp#0\"")
    @Specification({
        "${streams}/send.to.server.when.links.interleaved/client",
        "${streams}/send.to.server.when.links.interleaved/server"
    })
    public void shouldSendToServerWhenLinksInterleaved() throws Exception
    {
        k3po.start();
        k3po.notifyBarrier("ROUTED_CLIENT");
        k3po.finish();
    }

    @Test
    @ScriptProperty("serverTransport \"nukleus://streams/amqp#0\"")
    @Specification({
        "${streams}/send.to.client.when.links.interleaved.and.fragmented/client",
        "${streams}/send.to.client.when.links.interleaved.and.fragmented/server"
    })
    public void shouldSendToClientWhenLinksInterleavedAndFragmented() throws Exception
    {
        k3po.start();
        k3po.notifyBarrier("ROUTED_CLIENT");
        k3po.finish();
    }

    @Test
    @ScriptProperty("serverTransport \"nukleus://streams/amqp#0\"")
    @Specification({
        "${streams}/send.to.server.when.links.interleaved.and.fragmented/client",
        "${streams}/send.to.server.when.links.interleaved.and.fragmented/server"
    })
    public void shouldSendToServerWhenLinksInterleavedAndFragmented() throws Exception
    {
        k3po.start();
        k3po.notifyBarrier("ROUTED_CLIENT");
        k3po.finish();
    }

    @Test
    @ScriptProperty("serverTransport \"nukleus://streams/amqp#0\"")
    @Specification({
        "${streams}/send.to.client.when.sessions.interleaved/client",
        "${streams}/send.to.client.when.sessions.interleaved/server"
    })
    public void shouldSendToClientWhenSessionsInterleaved() throws Exception
    {
        k3po.start();
        k3po.notifyBarrier("ROUTED_CLIENT");
        k3po.finish();
    }

    @Test
    @ScriptProperty("serverTransport \"nukleus://streams/amqp#0\"")
    @Specification({
        "${streams}/send.to.server.when.sessions.interleaved/client",
        "${streams}/send.to.server.when.sessions.interleaved/server"
    })
    public void shouldSendToServerWhenSessionsInterleaved() throws Exception
    {
        k3po.start();
        k3po.notifyBarrier("ROUTED_CLIENT");
        k3po.finish();
    }

    @Test
    @ScriptProperty("serverTransport \"nukleus://streams/amqp#0\"")
    @Specification({
        "${streams}/send.to.client.when.sessions.interleaved.and.fragmented/client",
        "${streams}/send.to.client.when.sessions.interleaved.and.fragmented/server"
    })
    public void shouldSendToClientWhenSessionsInterleavedAndFragmented() throws Exception
    {
        k3po.start();
        k3po.notifyBarrier("ROUTED_CLIENT");
        k3po.finish();
    }

    @Test
    @ScriptProperty("serverTransport \"nukleus://streams/amqp#0\"")
    @Specification({
        "${streams}/send.to.server.when.sessions.interleaved.and.fragmented/client",
        "${streams}/send.to.server.when.sessions.interleaved.and.fragmented/server"
    })
    public void shouldSendToServerWhenSessionsInterleavedAndFragmented() throws Exception
    {
        k3po.start();
        k3po.notifyBarrier("ROUTED_CLIENT");
        k3po.finish();
    }

    @Test
    @ScriptProperty("serverTransport \"nukleus://streams/amqp#0\"")
    @Specification({
        "${streams}/send.to.client.when.sessions.interleaved.and.max.frame.size.exceeded/client",
        "${streams}/send.to.client.when.sessions.interleaved.and.max.frame.size.exceeded/server"
    })
    public void shouldSendToClientWhenSessionsInterleavedAndMaxFrameSizeExceeded() throws Exception
    {
        k3po.start();
        k3po.notifyBarrier("ROUTED_CLIENT");
        k3po.finish();
    }

    @Test
    @ScriptProperty("serverTransport \"nukleus://streams/amqp#0\"")
    @Specification({
        "${streams}/send.to.client.when.links.interleaved.and.max.frame.size.exceeded/client",
        "${streams}/send.to.client.when.links.interleaved.and.max.frame.size.exceeded/server"
    })
    public void shouldSendToClientFragmentedAndLinkedInterleaved() throws Exception
    {
        k3po.start();
        k3po.notifyBarrier("ROUTED_CLIENT");
        k3po.finish();
    }

    @Test
    @ScriptProperty("serverTransport \"nukleus://streams/amqp#0\"")
    @Specification({
        "${streams}/link.credit.exceeded/client",
        "${streams}/link.credit.exceeded/server"
    })
    public void shouldDetachLinkWhenLinkCreditExceeded() throws Exception
    {
        k3po.start();
        k3po.notifyBarrier("ROUTED_CLIENT");
        k3po.finish();
    }

    @Test
    @ScriptProperty("serverTransport \"nukleus://streams/amqp#0\"")
    @Specification({
        "${streams}/max.frame.size.exceeded.with.multiple.sessions.and.links/client",
        "${streams}/max.frame.size.exceeded.with.multiple.sessions.and.links/server"
    })
    public void shouldCloseConnectionWhenMaxFrameSizeExceededWithMultipleSessions() throws Exception
    {
        k3po.start();
        k3po.notifyBarrier("ROUTED_CLIENT");
        k3po.finish();
    }

    @Test
    @ScriptProperty("serverTransport \"nukleus://streams/amqp#0\"")
    @Specification({
        "${streams}/send.to.client.with.array8/client",
        "${streams}/send.to.client.with.array8/server"
    })
    public void shouldSendToClientWithArray8() throws Exception
    {
        k3po.start();
        k3po.notifyBarrier("ROUTED_CLIENT");
        k3po.finish();
    }

    @Test
    @ScriptProperty("serverTransport \"nukleus://streams/amqp#0\"")
    @Specification({
        "${streams}/send.to.server.with.array8/client",
        "${streams}/send.to.server.with.array8/server"
    })
    public void shouldSendToServerWithArray8() throws Exception
    {
        k3po.start();
        k3po.notifyBarrier("ROUTED_CLIENT");
        k3po.finish();
    }

    @Test
    @ScriptProperty("serverTransport \"nukleus://streams/amqp#0\"")
    @Specification({
        "${streams}/send.to.client.with.array32/client",
        "${streams}/send.to.client.with.array32/server"
    })
    public void shouldSendToClientWithArray32() throws Exception
    {
        k3po.start();
        k3po.notifyBarrier("ROUTED_CLIENT");
        k3po.finish();
    }

    @Test
    @ScriptProperty("serverTransport \"nukleus://streams/amqp#0\"")
    @Specification({
        "${streams}/send.to.server.with.array32/client",
        "${streams}/send.to.server.with.array32/server"
    })
    public void shouldSendToServerWithArray32() throws Exception
    {
        k3po.start();
        k3po.notifyBarrier("ROUTED_CLIENT");
        k3po.finish();
    }

    @Test
    @ScriptProperty("serverTransport \"nukleus://streams/amqp#0\"")
    @Specification({
        "${streams}/send.to.client.with.boolean/client",
        "${streams}/send.to.client.with.boolean/server"
    })
    public void shouldSendToClientWithBoolean() throws Exception
    {
        k3po.start();
        k3po.notifyBarrier("ROUTED_CLIENT");
        k3po.finish();
    }

    @Test
    @ScriptProperty("serverTransport \"nukleus://streams/amqp#0\"")
    @Specification({
        "${streams}/send.to.server.with.boolean/client",
        "${streams}/send.to.server.with.boolean/server"
    })
    public void shouldSendToServerWithBoolean() throws Exception
    {
        k3po.start();
        k3po.notifyBarrier("ROUTED_CLIENT");
        k3po.finish();
    }

    @Test
    @ScriptProperty("serverTransport \"nukleus://streams/amqp#0\"")
    @Specification({
        "${streams}/send.to.client.with.byte/client",
        "${streams}/send.to.client.with.byte/server"
    })
    public void shouldSendToClientWithByte() throws Exception
    {
        k3po.start();
        k3po.notifyBarrier("ROUTED_CLIENT");
        k3po.finish();
    }

    @Test
    @ScriptProperty("serverTransport \"nukleus://streams/amqp#0\"")
    @Specification({
        "${streams}/send.to.server.with.byte/client",
        "${streams}/send.to.server.with.byte/server"
    })
    public void shouldSendToServerWithByte() throws Exception
    {
        k3po.start();
        k3po.notifyBarrier("ROUTED_CLIENT");
        k3po.finish();
    }

    @Test
    @ScriptProperty("serverTransport \"nukleus://streams/amqp#0\"")
    @Specification({
        "${streams}/send.to.client.with.char/client",
        "${streams}/send.to.client.with.char/server"
    })
    public void shouldSendToClientWithChar() throws Exception
    {
        k3po.start();
        k3po.notifyBarrier("ROUTED_CLIENT");
        k3po.finish();
    }

    @Test
    @ScriptProperty("serverTransport \"nukleus://streams/amqp#0\"")
    @Specification({
        "${streams}/send.to.server.with.char/client",
        "${streams}/send.to.server.with.char/server"
    })
    public void shouldSendToServerWithChar() throws Exception
    {
        k3po.start();
        k3po.notifyBarrier("ROUTED_CLIENT");
        k3po.finish();
    }

    @Test
    @ScriptProperty("serverTransport \"nukleus://streams/amqp#0\"")
    @Specification({
        "${streams}/send.to.client.with.false/client",
        "${streams}/send.to.client.with.false/server"
    })
    public void shouldSendToClientWithFalse() throws Exception
    {
        k3po.start();
        k3po.notifyBarrier("ROUTED_CLIENT");
        k3po.finish();
    }

    @Test
    @ScriptProperty("serverTransport \"nukleus://streams/amqp#0\"")
    @Specification({
        "${streams}/send.to.server.with.false/client",
        "${streams}/send.to.server.with.false/server"
    })
    public void shouldSendToServerWithFalse() throws Exception
    {
        k3po.start();
        k3po.notifyBarrier("ROUTED_CLIENT");
        k3po.finish();
    }

    @Test
    @ScriptProperty("serverTransport \"nukleus://streams/amqp#0\"")
    @Specification({
        "${streams}/send.to.client.with.int/client",
        "${streams}/send.to.client.with.int/server"
    })
    public void shouldSendToClientWithInt() throws Exception
    {
        k3po.start();
        k3po.notifyBarrier("ROUTED_CLIENT");
        k3po.finish();
    }

    @Test
    @ScriptProperty("serverTransport \"nukleus://streams/amqp#0\"")
    @Specification({
        "${streams}/send.to.server.with.int/client",
        "${streams}/send.to.server.with.int/server"
    })
    public void shouldSendToServerWithInt() throws Exception
    {
        k3po.start();
        k3po.notifyBarrier("ROUTED_CLIENT");
        k3po.finish();
    }

    @Test
    @ScriptProperty("serverTransport \"nukleus://streams/amqp#0\"")
    @Specification({
        "${streams}/send.to.client.with.list0/client",
        "${streams}/send.to.client.with.list0/server"
    })
    public void shouldSendToClientWithList0() throws Exception
    {
        k3po.start();
        k3po.notifyBarrier("ROUTED_CLIENT");
        k3po.finish();
    }

    @Test
    @ScriptProperty("serverTransport \"nukleus://streams/amqp#0\"")
    @Specification({
        "${streams}/send.to.server.with.list0/client",
        "${streams}/send.to.server.with.list0/server"
    })
    public void shouldSendToServerWithList0() throws Exception
    {
        k3po.start();
        k3po.notifyBarrier("ROUTED_CLIENT");
        k3po.finish();
    }

    @Test
    @ScriptProperty("serverTransport \"nukleus://streams/amqp#0\"")
    @Specification({
        "${streams}/send.to.client.with.list8/client",
        "${streams}/send.to.client.with.list8/server"
    })
    public void shouldSendToClientWithList8() throws Exception
    {
        k3po.start();
        k3po.notifyBarrier("ROUTED_CLIENT");
        k3po.finish();
    }

    @Test
    @ScriptProperty("serverTransport \"nukleus://streams/amqp#0\"")
    @Specification({
        "${streams}/send.to.server.with.list8/client",
        "${streams}/send.to.server.with.list8/server"
    })
    public void shouldSendToServerWithList8() throws Exception
    {
        k3po.start();
        k3po.notifyBarrier("ROUTED_CLIENT");
        k3po.finish();
    }


    @Test
    @ScriptProperty("serverTransport \"nukleus://streams/amqp#0\"")
    @Specification({
        "${streams}/send.to.client.with.list32/client",
        "${streams}/send.to.client.with.list32/server"
    })
    public void shouldSendToClientWithList32() throws Exception
    {
        k3po.start();
        k3po.notifyBarrier("ROUTED_CLIENT");
        k3po.finish();
    }

    @Test
    @ScriptProperty("serverTransport \"nukleus://streams/amqp#0\"")
    @Specification({
        "${streams}/send.to.server.with.list32/client",
        "${streams}/send.to.server.with.list32/server"
    })
    public void shouldSendToServerWithList32() throws Exception
    {
        k3po.start();
        k3po.notifyBarrier("ROUTED_CLIENT");
        k3po.finish();
    }

    @Test
    @ScriptProperty("serverTransport \"nukleus://streams/amqp#0\"")
    @Specification({
        "${streams}/send.to.client.with.long/client",
        "${streams}/send.to.client.with.long/server"
    })
    public void shouldSendToClientWithLong() throws Exception
    {
        k3po.start();
        k3po.notifyBarrier("ROUTED_CLIENT");
        k3po.finish();
    }

    @Test
    @ScriptProperty("serverTransport \"nukleus://streams/amqp#0\"")
    @Specification({
        "${streams}/send.to.server.with.long/client",
        "${streams}/send.to.server.with.long/server"
    })
    public void shouldSendToServerWithLong() throws Exception
    {
        k3po.start();
        k3po.notifyBarrier("ROUTED_CLIENT");
        k3po.finish();
    }

    @Test
    @ScriptProperty("serverTransport \"nukleus://streams/amqp#0\"")
    @Specification({
        "${streams}/send.to.client.with.map8/client",
        "${streams}/send.to.client.with.map8/server"
    })
    public void shouldSendToClientWithMap8() throws Exception
    {
        k3po.start();
        k3po.notifyBarrier("ROUTED_CLIENT");
        k3po.finish();
    }

    @Test
    @ScriptProperty("serverTransport \"nukleus://streams/amqp#0\"")
    @Specification({
        "${streams}/send.to.server.with.map8/client",
        "${streams}/send.to.server.with.map8/server"
    })
    public void shouldSendToServerWithMap8() throws Exception
    {
        k3po.start();
        k3po.notifyBarrier("ROUTED_CLIENT");
        k3po.finish();
    }

    @Test
    @ScriptProperty("serverTransport \"nukleus://streams/amqp#0\"")
    @Specification({
        "${streams}/send.to.client.with.map32/client",
        "${streams}/send.to.client.with.map32/server"
    })
    public void shouldSendToClientWithMap32() throws Exception
    {
        k3po.start();
        k3po.notifyBarrier("ROUTED_CLIENT");
        k3po.finish();
    }

    @Test
    @ScriptProperty("serverTransport \"nukleus://streams/amqp#0\"")
    @Specification({
        "${streams}/send.to.server.with.map32/client",
        "${streams}/send.to.server.with.map32/server"
    })
    public void shouldSendToServerWithMap32() throws Exception
    {
        k3po.start();
        k3po.notifyBarrier("ROUTED_CLIENT");
        k3po.finish();
    }

    @Test
    @ScriptProperty("serverTransport \"nukleus://streams/amqp#0\"")
    @Specification({
        "${streams}/send.to.client.with.multiple.data/client",
        "${streams}/send.to.client.with.multiple.data/server"
    })
    public void shouldSendToClientWithMultipleData() throws Exception
    {
        k3po.start();
        k3po.notifyBarrier("ROUTED_CLIENT");
        k3po.finish();
    }

    @Test
    @ScriptProperty("serverTransport \"nukleus://streams/amqp#0\"")
    @Specification({
        "${streams}/send.to.server.with.multiple.data/client",
        "${streams}/send.to.server.with.multiple.data/server"
    })
    public void shouldSendToServerWithMultipleData() throws Exception
    {
        k3po.start();
        k3po.notifyBarrier("ROUTED_CLIENT");
        k3po.finish();
    }

    @Test
    @ScriptProperty("serverTransport \"nukleus://streams/amqp#0\"")
    @Specification({
        "${streams}/send.to.client.with.multiple.sequence/client",
        "${streams}/send.to.client.with.multiple.sequence/server"
    })
    public void shouldSendToClientWithMultipleSequence() throws Exception
    {
        k3po.start();
        k3po.notifyBarrier("ROUTED_CLIENT");
        k3po.finish();
    }

    @Test
    @ScriptProperty("serverTransport \"nukleus://streams/amqp#0\"")
    @Specification({
        "${streams}/send.to.server.with.multiple.sequence/client",
        "${streams}/send.to.server.with.multiple.sequence/server"
    })
    public void shouldSendToServerWithMultipleSequence() throws Exception
    {
        k3po.start();
        k3po.notifyBarrier("ROUTED_CLIENT");
        k3po.finish();
    }

    @Test
    @ScriptProperty("serverTransport \"nukleus://streams/amqp#0\"")
    @Specification({
        "${streams}/send.to.client.with.null/client",
        "${streams}/send.to.client.with.null/server"
    })
    public void shouldSendToClientWithNull() throws Exception
    {
        k3po.start();
        k3po.notifyBarrier("ROUTED_CLIENT");
        k3po.finish();
    }

    @Test
    @ScriptProperty("serverTransport \"nukleus://streams/amqp#0\"")
    @Specification({
        "${streams}/send.to.server.with.null/client",
        "${streams}/send.to.server.with.null/server"
    })
    public void shouldSendToServerWithNull() throws Exception
    {
        k3po.start();
        k3po.notifyBarrier("ROUTED_CLIENT");
        k3po.finish();
    }

    @Test
    @ScriptProperty("serverTransport \"nukleus://streams/amqp#0\"")
    @Specification({
        "${streams}/send.to.client.with.short/client",
        "${streams}/send.to.client.with.short/server"
    })
    public void shouldSendToClientWithShort() throws Exception
    {
        k3po.start();
        k3po.notifyBarrier("ROUTED_CLIENT");
        k3po.finish();
    }

    @Test
    @ScriptProperty("serverTransport \"nukleus://streams/amqp#0\"")
    @Specification({
        "${streams}/send.to.server.with.short/client",
        "${streams}/send.to.server.with.short/server"
    })
    public void shouldSendToServerWithShort() throws Exception
    {
        k3po.start();
        k3po.notifyBarrier("ROUTED_CLIENT");
        k3po.finish();
    }

    @Test
    @ScriptProperty("serverTransport \"nukleus://streams/amqp#0\"")
    @Specification({
        "${streams}/send.to.client.with.single.data/client",
        "${streams}/send.to.client.with.single.data/server"
    })
    public void shouldSendToClientWithSingleData() throws Exception
    {
        k3po.start();
        k3po.notifyBarrier("ROUTED_CLIENT");
        k3po.finish();
    }

    @Test
    @ScriptProperty("serverTransport \"nukleus://streams/amqp#0\"")
    @Specification({
        "${streams}/send.to.server.with.single.data/client",
        "${streams}/send.to.server.with.single.data/server"
    })
    public void shouldSendToServerWithSingleData() throws Exception
    {
        k3po.start();
        k3po.notifyBarrier("ROUTED_CLIENT");
        k3po.finish();
    }

    @Test
    @ScriptProperty("serverTransport \"nukleus://streams/amqp#0\"")
    @Specification({
        "${streams}/send.to.client.with.single.sequence/client",
        "${streams}/send.to.client.with.single.sequence/server"
    })
    public void shouldSendToClientWithSingleSequence() throws Exception
    {
        k3po.start();
        k3po.notifyBarrier("ROUTED_CLIENT");
        k3po.finish();
    }

    @Test
    @ScriptProperty("serverTransport \"nukleus://streams/amqp#0\"")
    @Specification({
        "${streams}/send.to.server.with.single.sequence/client",
        "${streams}/send.to.server.with.single.sequence/server"
    })
    public void shouldSendToServerWithSingleSequence() throws Exception
    {
        k3po.start();
        k3po.notifyBarrier("ROUTED_CLIENT");
        k3po.finish();
    }

    @Test
    @ScriptProperty("serverTransport \"nukleus://streams/amqp#0\"")
    @Specification({
        "${streams}/send.to.client.with.smallint/client",
        "${streams}/send.to.client.with.smallint/server"
    })
    public void shouldSendToClientWithSmallInt() throws Exception
    {
        k3po.start();
        k3po.notifyBarrier("ROUTED_CLIENT");
        k3po.finish();
    }

    @Test
    @ScriptProperty("serverTransport \"nukleus://streams/amqp#0\"")
    @Specification({
        "${streams}/send.to.server.with.smallint/client",
        "${streams}/send.to.server.with.smallint/server"
    })
    public void shouldSendToServerWithSmallInt() throws Exception
    {
        k3po.start();
        k3po.notifyBarrier("ROUTED_CLIENT");
        k3po.finish();
    }

    @Test
    @ScriptProperty("serverTransport \"nukleus://streams/amqp#0\"")
    @Specification({
        "${streams}/send.to.client.with.smalllong/client",
        "${streams}/send.to.client.with.smalllong/server"
    })
    public void shouldSendToClientWithSmallLong() throws Exception
    {
        k3po.start();
        k3po.notifyBarrier("ROUTED_CLIENT");
        k3po.finish();
    }

    @Test
    @ScriptProperty("serverTransport \"nukleus://streams/amqp#0\"")
    @Specification({
        "${streams}/send.to.server.with.smalllong/client",
        "${streams}/send.to.server.with.smalllong/server"
    })
    public void shouldSendToServerWithSmallLong() throws Exception
    {
        k3po.start();
        k3po.notifyBarrier("ROUTED_CLIENT");
        k3po.finish();
    }

    @Test
    @ScriptProperty("serverTransport \"nukleus://streams/amqp#0\"")
    @Specification({
        "${streams}/send.to.client.with.smalluint/client",
        "${streams}/send.to.client.with.smalluint/server"
    })
    public void shouldSendToClientWithSmallUint() throws Exception
    {
        k3po.start();
        k3po.notifyBarrier("ROUTED_CLIENT");
        k3po.finish();
    }

    @Test
    @ScriptProperty("serverTransport \"nukleus://streams/amqp#0\"")
    @Specification({
        "${streams}/send.to.server.with.smalluint/client",
        "${streams}/send.to.server.with.smalluint/server"
    })
    public void shouldSendToServerWithSmallUint() throws Exception
    {
        k3po.start();
        k3po.notifyBarrier("ROUTED_CLIENT");
        k3po.finish();
    }

    @Test
    @ScriptProperty("serverTransport \"nukleus://streams/amqp#0\"")
    @Specification({
        "${streams}/send.to.client.with.smallulong/client",
        "${streams}/send.to.client.with.smallulong/server"
    })
    public void shouldSendToClientWithSmallUlong() throws Exception
    {
        k3po.start();
        k3po.notifyBarrier("ROUTED_CLIENT");
        k3po.finish();
    }

    @Test
    @ScriptProperty("serverTransport \"nukleus://streams/amqp#0\"")
    @Specification({
        "${streams}/send.to.server.with.smallulong/client",
        "${streams}/send.to.server.with.smallulong/server"
    })
    public void shouldSendToServerWithSmallUlong() throws Exception
    {
        k3po.start();
        k3po.notifyBarrier("ROUTED_CLIENT");
        k3po.finish();
    }

    @Test
    @ScriptProperty("serverTransport \"nukleus://streams/amqp#0\"")
    @Specification({
        "${streams}/send.to.client.with.str8utf8/client",
        "${streams}/send.to.client.with.str8utf8/server"
    })
    public void shouldSendToClientWithStr8Utf8() throws Exception
    {
        k3po.start();
        k3po.notifyBarrier("ROUTED_CLIENT");
        k3po.finish();
    }

    @Test
    @ScriptProperty("serverTransport \"nukleus://streams/amqp#0\"")
    @Specification({
        "${streams}/send.to.server.with.str8utf8/client",
        "${streams}/send.to.server.with.str8utf8/server"
    })
    public void shouldSendToServerWithStr8Utf8() throws Exception
    {
        k3po.start();
        k3po.notifyBarrier("ROUTED_CLIENT");
        k3po.finish();
    }

    @Test
    @ScriptProperty("serverTransport \"nukleus://streams/amqp#0\"")
    @Specification({
        "${streams}/send.to.client.with.str32utf8/client",
        "${streams}/send.to.client.with.str32utf8/server"
    })
    public void shouldSendToClientWithStr32Utf8() throws Exception
    {
        k3po.start();
        k3po.notifyBarrier("ROUTED_CLIENT");
        k3po.finish();
    }

    @Test
    @ScriptProperty("serverTransport \"nukleus://streams/amqp#0\"")
    @Specification({
        "${streams}/send.to.server.with.str32utf8/client",
        "${streams}/send.to.server.with.str32utf8/server"
    })
    public void shouldSendToServerWithStr32Utf8() throws Exception
    {
        k3po.start();
        k3po.notifyBarrier("ROUTED_CLIENT");
        k3po.finish();
    }

    @Test
    @ScriptProperty("serverTransport \"nukleus://streams/amqp#0\"")
    @Specification({
        "${streams}/send.to.client.with.sym8/client",
        "${streams}/send.to.client.with.sym8/server"
    })
    public void shouldSendToClientWithSym8() throws Exception
    {
        k3po.start();
        k3po.notifyBarrier("ROUTED_CLIENT");
        k3po.finish();
    }

    @Test
    @ScriptProperty("serverTransport \"nukleus://streams/amqp#0\"")
    @Specification({
        "${streams}/send.to.server.with.sym8/client",
        "${streams}/send.to.server.with.sym8/server"
    })
    public void shouldSendToServerWithSym8() throws Exception
    {
        k3po.start();
        k3po.notifyBarrier("ROUTED_CLIENT");
        k3po.finish();
    }

    @Test
    @ScriptProperty("serverTransport \"nukleus://streams/amqp#0\"")
    @Specification({
        "${streams}/send.to.client.with.sym32/client",
        "${streams}/send.to.client.with.sym32/server"
    })
    public void shouldSendToClientWithSym32() throws Exception
    {
        k3po.start();
        k3po.notifyBarrier("ROUTED_CLIENT");
        k3po.finish();
    }

    @Test
    @ScriptProperty("serverTransport \"nukleus://streams/amqp#0\"")
    @Specification({
        "${streams}/send.to.server.with.sym32/client",
        "${streams}/send.to.server.with.sym32/server"
    })
    public void shouldSendToServerWithSym32() throws Exception
    {
        k3po.start();
        k3po.notifyBarrier("ROUTED_CLIENT");
        k3po.finish();
    }

    @Test
    @ScriptProperty("serverTransport \"nukleus://streams/amqp#0\"")
    @Specification({
        "${streams}/send.to.client.with.timestamp/client",
        "${streams}/send.to.client.with.timestamp/server"
    })
    public void shouldSendToClientWithTimestamp() throws Exception
    {
        k3po.start();
        k3po.notifyBarrier("ROUTED_CLIENT");
        k3po.finish();
    }

    @Test
    @ScriptProperty("serverTransport \"nukleus://streams/amqp#0\"")
    @Specification({
        "${streams}/send.to.server.with.timestamp/client",
        "${streams}/send.to.server.with.timestamp/server"
    })
    public void shouldSendToServerWithTimestamp() throws Exception
    {
        k3po.start();
        k3po.notifyBarrier("ROUTED_CLIENT");
        k3po.finish();
    }

    @Test
    @ScriptProperty("serverTransport \"nukleus://streams/amqp#0\"")
    @Specification({
        "${streams}/send.to.client.with.true/client",
        "${streams}/send.to.client.with.true/server"
    })
    public void shouldSendToClientWithTrue() throws Exception
    {
        k3po.start();
        k3po.notifyBarrier("ROUTED_CLIENT");
        k3po.finish();
    }

    @Test
    @ScriptProperty("serverTransport \"nukleus://streams/amqp#0\"")
    @Specification({
        "${streams}/send.to.server.with.true/client",
        "${streams}/send.to.server.with.true/server"
    })
    public void shouldSendToServerWithTrue() throws Exception
    {
        k3po.start();
        k3po.notifyBarrier("ROUTED_CLIENT");
        k3po.finish();
    }

    @Test
    @ScriptProperty("serverTransport \"nukleus://streams/amqp#0\"")
    @Specification({
        "${streams}/send.to.client.with.ubyte/client",
        "${streams}/send.to.client.with.ubyte/server"
    })
    public void shouldSendToClientWithUbyte() throws Exception
    {
        k3po.start();
        k3po.notifyBarrier("ROUTED_CLIENT");
        k3po.finish();
    }

    @Test
    @ScriptProperty("serverTransport \"nukleus://streams/amqp#0\"")
    @Specification({
        "${streams}/send.to.server.with.ubyte/client",
        "${streams}/send.to.server.with.ubyte/server"
    })
    public void shouldSendToServerWithUbyte() throws Exception
    {
        k3po.start();
        k3po.notifyBarrier("ROUTED_CLIENT");
        k3po.finish();
    }

    @Test
    @ScriptProperty("serverTransport \"nukleus://streams/amqp#0\"")
    @Specification({
        "${streams}/send.to.client.with.uint/client",
        "${streams}/send.to.client.with.uint/server"
    })
    public void shouldSendToClientWithUint() throws Exception
    {
        k3po.start();
        k3po.notifyBarrier("ROUTED_CLIENT");
        k3po.finish();
    }

    @Test
    @ScriptProperty("serverTransport \"nukleus://streams/amqp#0\"")
    @Specification({
        "${streams}/send.to.server.with.uint/client",
        "${streams}/send.to.server.with.uint/server"
    })
    public void shouldSendToServerWithUint() throws Exception
    {
        k3po.start();
        k3po.notifyBarrier("ROUTED_CLIENT");
        k3po.finish();
    }

    @Test
    @ScriptProperty("serverTransport \"nukleus://streams/amqp#0\"")
    @Specification({
        "${streams}/send.to.client.with.uint0/client",
        "${streams}/send.to.client.with.uint0/server"
    })
    public void shouldSendToClientWithUint0() throws Exception
    {
        k3po.start();
        k3po.notifyBarrier("ROUTED_CLIENT");
        k3po.finish();
    }

    @Test
    @ScriptProperty("serverTransport \"nukleus://streams/amqp#0\"")
    @Specification({
        "${streams}/send.to.server.with.uint0/client",
        "${streams}/send.to.server.with.uint0/server"
    })
    public void shouldSendToServerWithUint0() throws Exception
    {
        k3po.start();
        k3po.notifyBarrier("ROUTED_CLIENT");
        k3po.finish();
    }

    @Test
    @ScriptProperty("serverTransport \"nukleus://streams/amqp#0\"")
    @Specification({
        "${streams}/send.to.client.with.ulong/client",
        "${streams}/send.to.client.with.ulong/server"
    })
    public void shouldSendToClientWithUlong() throws Exception
    {
        k3po.start();
        k3po.notifyBarrier("ROUTED_CLIENT");
        k3po.finish();
    }

    @Test
    @ScriptProperty("serverTransport \"nukleus://streams/amqp#0\"")
    @Specification({
        "${streams}/send.to.server.with.ulong/client",
        "${streams}/send.to.server.with.ulong/server"
    })
    public void shouldSendToServerWithUlong() throws Exception
    {
        k3po.start();
        k3po.notifyBarrier("ROUTED_CLIENT");
        k3po.finish();
    }

    @Test
    @ScriptProperty("serverTransport \"nukleus://streams/amqp#0\"")
    @Specification({
        "${streams}/send.to.client.with.ulong0/client",
        "${streams}/send.to.client.with.ulong0/server"
    })
    public void shouldSendToClientWithUlong0() throws Exception
    {
        k3po.start();
        k3po.notifyBarrier("ROUTED_CLIENT");
        k3po.finish();
    }

    @Test
    @ScriptProperty("serverTransport \"nukleus://streams/amqp#0\"")
    @Specification({
        "${streams}/send.to.server.with.ulong0/client",
        "${streams}/send.to.server.with.ulong0/server"
    })
    public void shouldSendToServerWithUlong0() throws Exception
    {
        k3po.start();
        k3po.notifyBarrier("ROUTED_CLIENT");
        k3po.finish();
    }

    @Test
    @ScriptProperty("serverTransport \"nukleus://streams/amqp#0\"")
    @Specification({
        "${streams}/send.to.client.with.ushort/client",
        "${streams}/send.to.client.with.ushort/server"
    })
    public void shouldSendToClientWithUshort() throws Exception
    {
        k3po.start();
        k3po.notifyBarrier("ROUTED_CLIENT");
        k3po.finish();
    }

    @Test
    @ScriptProperty("serverTransport \"nukleus://streams/amqp#0\"")
    @Specification({
        "${streams}/send.to.server.with.ushort/client",
        "${streams}/send.to.server.with.ushort/server"
    })
    public void shouldSendToServerWithUshort() throws Exception
    {
        k3po.start();
        k3po.notifyBarrier("ROUTED_CLIENT");
        k3po.finish();
    }

    @Test
    @ScriptProperty("serverTransport \"nukleus://streams/amqp#0\"")
    @Specification({
        "${streams}/send.to.client.with.vbin8/client",
        "${streams}/send.to.client.with.vbin8/server"
    })
    public void shouldSendToClientWithVbin8() throws Exception
    {
        k3po.start();
        k3po.notifyBarrier("ROUTED_CLIENT");
        k3po.finish();
    }

    @Test
    @ScriptProperty("serverTransport \"nukleus://streams/amqp#0\"")
    @Specification({
        "${streams}/send.to.server.with.vbin8/client",
        "${streams}/send.to.server.with.vbin8/server"
    })
    public void shouldSendToServerWithVbin8() throws Exception
    {
        k3po.start();
        k3po.notifyBarrier("ROUTED_CLIENT");
        k3po.finish();
    }

    @Test
    @ScriptProperty("serverTransport \"nukleus://streams/amqp#0\"")
    @Specification({
        "${streams}/send.to.client.with.vbin32/client",
        "${streams}/send.to.client.with.vbin32/server"
    })
    public void shouldSendToClientWithVbin32() throws Exception
    {
        k3po.start();
        k3po.notifyBarrier("ROUTED_CLIENT");
        k3po.finish();
    }

    @Test
    @ScriptProperty("serverTransport \"nukleus://streams/amqp#0\"")
    @Specification({
        "${streams}/send.to.server.with.vbin32/client",
        "${streams}/send.to.server.with.vbin32/server"
    })
    public void shouldSendToServerWithVbin32() throws Exception
    {
        k3po.start();
        k3po.notifyBarrier("ROUTED_CLIENT");
        k3po.finish();
    }

    @Test
    @ScriptProperty("serverTransport \"nukleus://streams/amqp#0\"")
    @Specification({
        "${streams}/incoming.window.reduced/client",
        "${streams}/incoming.window.reduced/server"
    })
    public void shouldHandleReducedIncomingWindow() throws Exception
    {
        k3po.start();
        k3po.notifyBarrier("ROUTED_CLIENT");
        k3po.finish();
    }

    @Test
    @ScriptProperty("serverTransport \"nukleus://streams/amqp#0\"")
    @Specification({
        "${streams}/connect.then.abort/client",
        "${streams}/connect.then.abort/server"
    })
    public void shouldConnectThenAbort() throws Exception
    {
        k3po.start();
        k3po.notifyBarrier("ROUTED_CLIENT");
        k3po.finish();
    }

    @Test
    @ScriptProperty("serverTransport \"nukleus://streams/amqp#0\"")
    @Specification({
        "${streams}/max.message.size.exceeded/client",
        "${streams}/max.message.size.exceeded/server"
    })
    public void shouldAbortStreamWhenMaxMessageSizeExceeded() throws Exception
    {
        k3po.start();
        k3po.notifyBarrier("ROUTED_CLIENT");
        k3po.finish();
    }

    @Test
    @ScriptProperty("serverTransport \"nukleus://streams/amqp#0\"")
    @Specification({
        "${streams}/send.to.server.then.flow.with.echo/client",
        "${streams}/send.to.server.then.flow.with.echo/server"
    })
    public void shouldSendToServerThenFlowWithEcho() throws Exception
    {
        k3po.start();
        k3po.notifyBarrier("ROUTED_CLIENT");
        k3po.finish();
    }

    @Test
    @ScriptProperty("serverTransport \"nukleus://streams/amqp#0\"")
    @Specification({
<<<<<<< HEAD
        "${streams}/send.to.server.with.sequence.number/client",
        "${streams}/send.to.server.with.sequence.number/server"
    })
    public void shouldSendToServerWithSequenceNumber() throws Exception
=======
        "${streams}/abort.after.sending.first.fragment/client",
        "${streams}/abort.after.sending.first.fragment/server"
    })
    public void shouldAbortAfterSendingFirstFragment() throws Exception
>>>>>>> 1ba1e651
    {
        k3po.start();
        k3po.notifyBarrier("ROUTED_CLIENT");
        k3po.finish();
    }
}<|MERGE_RESOLUTION|>--- conflicted
+++ resolved
@@ -1550,17 +1550,23 @@
     @Test
     @ScriptProperty("serverTransport \"nukleus://streams/amqp#0\"")
     @Specification({
-<<<<<<< HEAD
         "${streams}/send.to.server.with.sequence.number/client",
         "${streams}/send.to.server.with.sequence.number/server"
     })
     public void shouldSendToServerWithSequenceNumber() throws Exception
-=======
+    {
+        k3po.start();
+        k3po.notifyBarrier("ROUTED_CLIENT");
+        k3po.finish();
+    }
+
+    @Test
+    @ScriptProperty("serverTransport \"nukleus://streams/amqp#0\"")
+    @Specification({
         "${streams}/abort.after.sending.first.fragment/client",
         "${streams}/abort.after.sending.first.fragment/server"
     })
     public void shouldAbortAfterSendingFirstFragment() throws Exception
->>>>>>> 1ba1e651
     {
         k3po.start();
         k3po.notifyBarrier("ROUTED_CLIENT");
