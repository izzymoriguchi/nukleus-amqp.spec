/**
 * Copyright 2016-2020 The Reaktivity Project
 *
 * The Reaktivity Project licenses this file to you under the Apache License,
 * version 2.0 (the "License"); you may not use this file except in compliance
 * with the License. You may obtain a copy of the License at:
 *
 *   http://www.apache.org/licenses/LICENSE-2.0
 *
 * Unless required by applicable law or agreed to in writing, software
 * distributed under the License is distributed on an "AS IS" BASIS, WITHOUT
 * WARRANTIES OR CONDITIONS OF ANY KIND, either express or implied. See the
 * License for the specific language governing permissions and limitations
 * under the License.
 */
package org.reaktivity.specification.nukleus.amqp.streams;

import static java.util.concurrent.TimeUnit.SECONDS;
import static org.junit.rules.RuleChain.outerRule;

import org.junit.Rule;
import org.junit.Test;
import org.junit.rules.DisableOnDebug;
import org.junit.rules.TestRule;
import org.junit.rules.Timeout;
import org.kaazing.k3po.junit.annotation.ScriptProperty;
import org.kaazing.k3po.junit.annotation.Specification;
import org.kaazing.k3po.junit.rules.K3poRule;

public class StreamIT
{
    private final K3poRule k3po = new K3poRule()
        .addScriptRoot("streams", "org/reaktivity/specification/nukleus/amqp/streams");

    private final TestRule timeout = new DisableOnDebug(new Timeout(10, SECONDS));

    @Rule
    public final TestRule chain = outerRule(k3po).around(timeout);

    @Test
    @ScriptProperty("serverTransport \"nukleus://streams/amqp#0\"")
    @Specification({
        "${streams}/connect.as.receiver.only/client",
        "${streams}/connect.as.receiver.only/server"
    })
    public void shouldConnectAsReceiverOnly() throws Exception
    {
        k3po.start();
        k3po.notifyBarrier("ROUTED_CLIENT");
        k3po.finish();
    }

    @Test
    @ScriptProperty("serverTransport \"nukleus://streams/amqp#0\"")
    @Specification({
        "${streams}/connect.as.receiver.then.sender/client",
        "${streams}/connect.as.receiver.then.sender/server"
    })
    public void shouldConnectAsReceiverThenSender() throws Exception
    {
        k3po.start();
        k3po.notifyBarrier("ROUTED_CLIENT");
        k3po.finish();
    }

    @Test
    @ScriptProperty("serverTransport \"nukleus://streams/amqp#0\"")
    @Specification({
        "${streams}/connect.as.sender.only/client",
        "${streams}/connect.as.sender.only/server"
    })
    public void shouldConnectAsSenderOnly() throws Exception
    {
        k3po.start();
        k3po.notifyBarrier("ROUTED_CLIENT");
        k3po.finish();
    }

    @Test
    @ScriptProperty("serverTransport \"nukleus://streams/amqp#0\"")
    @Specification({
        "${streams}/connect.as.sender.then.receiver/client",
        "${streams}/connect.as.sender.then.receiver/server"
    })
    public void shouldConnectAsSenderThenReceiver() throws Exception
    {
        k3po.start();
        k3po.notifyBarrier("ROUTED_CLIENT");
        k3po.finish();
    }

    @Test
    @ScriptProperty("serverTransport \"nukleus://streams/amqp#0\"")
    @Specification({
        "${streams}/disconnect/client",
        "${streams}/disconnect/server"
    })
    public void shouldAbortConnection() throws Exception
    {
        k3po.start();
        k3po.notifyBarrier("ROUTED_CLIENT");
        k3po.finish();
    }

    @Test
    @ScriptProperty("serverTransport \"nukleus://streams/amqp#0\"")
    @Specification({
        "${streams}/connect.and.reset/client",
        "${streams}/connect.and.reset/server"
    })
    public void shouldConnectAndReset() throws Exception
    {
        k3po.start();
        k3po.notifyBarrier("ROUTED_CLIENT");
        k3po.finish();
    }

    @Test
    @ScriptProperty("serverTransport \"nukleus://streams/amqp#0\"")
    @Specification({
        "${streams}/send.to.client.at.least.once/client",
        "${streams}/send.to.client.at.least.once/server"
    })
    public void shouldSendToClientAtLeastOnce() throws Exception
    {
        k3po.start();
        k3po.notifyBarrier("ROUTED_CLIENT");
        k3po.finish();
    }

    @Test
    @ScriptProperty("serverTransport \"nukleus://streams/amqp#0\"")
    @Specification({
        "${streams}/send.to.server.at.least.once/client",
        "${streams}/send.to.server.at.least.once/server"
    })
    public void shouldSendToServerAtLeastOnce() throws Exception
    {
        k3po.start();
        k3po.notifyBarrier("ROUTED_CLIENT");
        k3po.finish();
    }

    @Test
    @ScriptProperty("serverTransport \"nukleus://streams/amqp#0\"")
    @Specification({
        "${streams}/incoming.window.exceeded/client",
        "${streams}/incoming.window.exceeded/server"
    })
    public void shouldEndSessionWhenIncomingWindowExceeded() throws Exception
    {
        k3po.start();
        k3po.notifyBarrier("ROUTED_CLIENT");
        k3po.finish();
    }

    @Test
    @ScriptProperty("serverTransport \"nukleus://streams/amqp#0\"")
    @Specification({
        "${streams}/send.to.client.through.multiple.sessions/client",
        "${streams}/send.to.client.through.multiple.sessions/server"
    })
    public void shouldSendToClientThroughMultipleSessions() throws Exception
    {
        k3po.start();
        k3po.notifyBarrier("ROUTED_CLIENT");
        k3po.finish();
    }

    @Test
    @ScriptProperty("serverTransport \"nukleus://streams/amqp#0\"")
    @Specification({
        "${streams}/send.to.client.with.headers/client",
        "${streams}/send.to.client.with.headers/server"
    })
    public void shouldSendToClientWithHeaders() throws Exception
    {
        k3po.start();
        k3po.notifyBarrier("ROUTED_CLIENT");
        k3po.finish();
    }

    @Test
    @ScriptProperty("serverTransport \"nukleus://streams/amqp#0\"")
    @Specification({
        "${streams}/send.to.client.with.delivery.annotations/client",
        "${streams}/send.to.client.with.delivery.annotations/server"
    })
    public void shouldSendToClientWithDeliveryAnnotations() throws Exception
    {
        k3po.start();
        k3po.notifyBarrier("ROUTED_CLIENT");
        k3po.finish();
    }


    @Test
    @ScriptProperty("serverTransport \"nukleus://streams/amqp#0\"")
    @Specification({
        "${streams}/send.to.client.with.annotations/client",
        "${streams}/send.to.client.with.annotations/server"
    })
    public void shouldSendToClientWithAnnotations() throws Exception
    {
        k3po.start();
        k3po.notifyBarrier("ROUTED_CLIENT");
        k3po.finish();
    }

    @Test
    @ScriptProperty("serverTransport \"nukleus://streams/amqp#0\"")
    @Specification({
        "${streams}/send.to.server.with.headers/client",
        "${streams}/send.to.server.with.headers/server"
    })
    public void shouldSendToServerWithHeaders() throws Exception
    {
        k3po.start();
        k3po.notifyBarrier("ROUTED_CLIENT");
        k3po.finish();
    }

    @Test
    @ScriptProperty("serverTransport \"nukleus://streams/amqp#0\"")
    @Specification({
        "${streams}/send.to.server.with.delivery.annotations/client",
        "${streams}/send.to.server.with.delivery.annotations/server"
    })
    public void shouldSendToServerWithDeliveryAnnotations() throws Exception
    {
        k3po.start();
        k3po.notifyBarrier("ROUTED_CLIENT");
        k3po.finish();
    }

    @Test
    @ScriptProperty("serverTransport \"nukleus://streams/amqp#0\"")
    @Specification({
        "${streams}/send.to.server.with.annotations/client",
        "${streams}/send.to.server.with.annotations/server"
    })
    public void shouldSendToServerWithAnnotations() throws Exception
    {
        k3po.start();
        k3po.notifyBarrier("ROUTED_CLIENT");
        k3po.finish();
    }

    @Test
    @ScriptProperty("serverTransport \"nukleus://streams/amqp#0\"")
    @Specification({
        "${streams}/send.to.client.with.properties/client",
        "${streams}/send.to.client.with.properties/server"
    })
    public void shouldSendToClientWithProperties() throws Exception
    {
        k3po.start();
        k3po.notifyBarrier("ROUTED_CLIENT");
        k3po.finish();
    }

    @Test
    @ScriptProperty("serverTransport \"nukleus://streams/amqp#0\"")
    @Specification({
        "${streams}/send.to.server.with.properties/client",
        "${streams}/send.to.server.with.properties/server"
    })
    public void shouldSendToServerWithProperties() throws Exception
    {
        k3po.start();
        k3po.notifyBarrier("ROUTED_CLIENT");
        k3po.finish();
    }

    @Test
    @ScriptProperty("serverTransport \"nukleus://streams/amqp#0\"")
    @Specification({
        "${streams}/send.to.client.with.application.properties/client",
        "${streams}/send.to.client.with.application.properties/server"
    })
    public void shouldSendToClientWithApplicationProperties() throws Exception
    {
        k3po.start();
        k3po.notifyBarrier("ROUTED_CLIENT");
        k3po.finish();
    }

    @Test
    @ScriptProperty("serverTransport \"nukleus://streams/amqp#0\"")
    @Specification({
        "${streams}/send.to.server.with.application.properties/client",
        "${streams}/send.to.server.with.application.properties/server"
    })
    public void shouldSendToServerWithApplicationProperties() throws Exception
    {
        k3po.start();
        k3po.notifyBarrier("ROUTED_CLIENT");
        k3po.finish();
    }

    @Test
    @ScriptProperty("serverTransport \"nukleus://streams/amqp#0\"")
    @Specification({
        "${streams}/send.to.client.with.footer/client",
        "${streams}/send.to.client.with.footer/server"
    })
    public void shouldSendToClientWithFooter() throws Exception
    {
        k3po.start();
        k3po.notifyBarrier("ROUTED_CLIENT");
        k3po.finish();
    }

    @Test
    @ScriptProperty("serverTransport \"nukleus://streams/amqp#0\"")
    @Specification({
        "${streams}/send.to.server.with.footer/client",
        "${streams}/send.to.server.with.footer/server"
    })
    public void shouldSendToServerWithFooter() throws Exception
    {
        k3po.start();
        k3po.notifyBarrier("ROUTED_CLIENT");
        k3po.finish();
    }

    @Test
    @ScriptProperty("serverTransport \"nukleus://streams/amqp#0\"")
    @Specification({
        "${streams}/send.to.client.when.max.frame.size.exceeded/client",
        "${streams}/send.to.client.when.max.frame.size.exceeded/server"
    })
    public void shouldSendToClientWhenMaxFrameSizeExceeded() throws Exception
    {
        k3po.start();
        k3po.notifyBarrier("ROUTED_CLIENT");
        k3po.finish();
    }

    @Test
    @ScriptProperty("serverTransport \"nukleus://streams/amqp#0\"")
    @Specification({
        "${streams}/send.to.server.when.max.frame.size.exceeded/client",
        "${streams}/send.to.server.when.max.frame.size.exceeded/server"
    })
    public void shouldSendToServerWhenMaxFrameSizeExceeded() throws Exception
    {
        k3po.start();
        k3po.notifyBarrier("ROUTED_CLIENT");
        k3po.finish();
    }

    @Test
    @ScriptProperty("serverTransport \"nukleus://streams/amqp#0\"")
    @Specification({
        "${streams}/send.to.client.when.fragmented/client",
        "${streams}/send.to.client.when.fragmented/server"
    })
    public void shouldSendToClientWhenFragmented() throws Exception
    {
        k3po.start();
        k3po.notifyBarrier("ROUTED_CLIENT");
        k3po.finish();
    }

    @Test
    @ScriptProperty("serverTransport \"nukleus://streams/amqp#0\"")
    @Specification({
        "${streams}/send.to.server.when.fragmented/client",
        "${streams}/send.to.server.when.fragmented/server"
    })
    public void shouldSendToServerWhenFragmented() throws Exception
    {
        k3po.start();
        k3po.notifyBarrier("ROUTED_CLIENT");
        k3po.finish();
    }

    @Test
    @ScriptProperty("serverTransport \"nukleus://streams/amqp#0\"")
    @Specification({
        "${streams}/send.to.client.when.links.interleaved/client",
        "${streams}/send.to.client.when.links.interleaved/server"
    })
    public void shouldSendToClientWhenLinksInterleaved() throws Exception
    {
        k3po.start();
        k3po.notifyBarrier("ROUTED_CLIENT");
        k3po.finish();
    }

    @Test
    @ScriptProperty("serverTransport \"nukleus://streams/amqp#0\"")
    @Specification({
        "${streams}/send.to.server.when.links.interleaved/client",
        "${streams}/send.to.server.when.links.interleaved/server"
    })
    public void shouldSendToServerWhenLinksInterleaved() throws Exception
    {
        k3po.start();
        k3po.notifyBarrier("ROUTED_CLIENT");
        k3po.finish();
    }

    @Test
    @ScriptProperty("serverTransport \"nukleus://streams/amqp#0\"")
    @Specification({
        "${streams}/send.to.client.when.links.interleaved.and.fragmented/client",
        "${streams}/send.to.client.when.links.interleaved.and.fragmented/server"
    })
    public void shouldSendToClientWhenLinksInterleavedAndFragmented() throws Exception
    {
        k3po.start();
        k3po.notifyBarrier("ROUTED_CLIENT");
        k3po.finish();
    }

    @Test
    @ScriptProperty("serverTransport \"nukleus://streams/amqp#0\"")
    @Specification({
        "${streams}/send.to.server.when.links.interleaved.and.fragmented/client",
        "${streams}/send.to.server.when.links.interleaved.and.fragmented/server"
    })
    public void shouldSendToServerWhenLinksInterleavedAndFragmented() throws Exception
    {
        k3po.start();
        k3po.notifyBarrier("ROUTED_CLIENT");
        k3po.finish();
    }

    @Test
    @ScriptProperty("serverTransport \"nukleus://streams/amqp#0\"")
    @Specification({
        "${streams}/send.to.client.when.sessions.interleaved/client",
        "${streams}/send.to.client.when.sessions.interleaved/server"
    })
    public void shouldSendToClientWhenSessionsInterleaved() throws Exception
    {
        k3po.start();
        k3po.notifyBarrier("ROUTED_CLIENT");
        k3po.finish();
    }

    @Test
    @ScriptProperty("serverTransport \"nukleus://streams/amqp#0\"")
    @Specification({
        "${streams}/send.to.server.when.sessions.interleaved/client",
        "${streams}/send.to.server.when.sessions.interleaved/server"
    })
    public void shouldSendToServerWhenSessionsInterleaved() throws Exception
    {
        k3po.start();
        k3po.notifyBarrier("ROUTED_CLIENT");
        k3po.finish();
    }

    @Test
    @ScriptProperty("serverTransport \"nukleus://streams/amqp#0\"")
    @Specification({
        "${streams}/send.to.client.when.sessions.interleaved.and.fragmented/client",
        "${streams}/send.to.client.when.sessions.interleaved.and.fragmented/server"
    })
    public void shouldSendToClientWhenSessionsInterleavedAndFragmented() throws Exception
    {
        k3po.start();
        k3po.notifyBarrier("ROUTED_CLIENT");
        k3po.finish();
    }

    @Test
    @ScriptProperty("serverTransport \"nukleus://streams/amqp#0\"")
    @Specification({
        "${streams}/send.to.server.when.sessions.interleaved.and.fragmented/client",
        "${streams}/send.to.server.when.sessions.interleaved.and.fragmented/server"
    })
    public void shouldSendToServerWhenSessionsInterleavedAndFragmented() throws Exception
    {
        k3po.start();
        k3po.notifyBarrier("ROUTED_CLIENT");
        k3po.finish();
    }

    @Test
    @ScriptProperty("serverTransport \"nukleus://streams/amqp#0\"")
    @Specification({
        "${streams}/send.to.client.when.sessions.interleaved.and.max.frame.size.exceeded/client",
        "${streams}/send.to.client.when.sessions.interleaved.and.max.frame.size.exceeded/server"
    })
    public void shouldSendToClientWhenSessionsInterleavedAndMaxFrameSizeExceeded() throws Exception
    {
        k3po.start();
        k3po.notifyBarrier("ROUTED_CLIENT");
        k3po.finish();
    }

    @Test
    @ScriptProperty("serverTransport \"nukleus://streams/amqp#0\"")
    @Specification({
        "${streams}/send.to.client.when.links.interleaved.and.max.frame.size.exceeded/client",
        "${streams}/send.to.client.when.links.interleaved.and.max.frame.size.exceeded/server"
    })
    public void shouldSendToClientFragmentedAndLinkedInterleaved() throws Exception
    {
        k3po.start();
        k3po.notifyBarrier("ROUTED_CLIENT");
        k3po.finish();
    }

    @Test
    @ScriptProperty("serverTransport \"nukleus://streams/amqp#0\"")
    @Specification({
        "${streams}/link.credit.exceeded/client",
        "${streams}/link.credit.exceeded/server"
    })
    public void shouldDetachLinkWhenLinkCreditExceeded() throws Exception
    {
        k3po.start();
        k3po.notifyBarrier("ROUTED_CLIENT");
        k3po.finish();
    }

    @Test
    @ScriptProperty("serverTransport \"nukleus://streams/amqp#0\"")
    @Specification({
        "${streams}/max.frame.size.exceeded.with.multiple.sessions.and.links/client",
        "${streams}/max.frame.size.exceeded.with.multiple.sessions.and.links/server"
    })
    public void shouldCloseConnectionWhenMaxFrameSizeExceededWithMultipleSessions() throws Exception
    {
        k3po.start();
        k3po.notifyBarrier("ROUTED_CLIENT");
        k3po.finish();
    }

    @Test
    @ScriptProperty("serverTransport \"nukleus://streams/amqp#0\"")
    @Specification({
        "${streams}/send.to.client.with.array8/client",
        "${streams}/send.to.client.with.array8/server"
    })
    public void shouldSendToClientWithArray8() throws Exception
    {
        k3po.start();
        k3po.notifyBarrier("ROUTED_CLIENT");
        k3po.finish();
    }

    @Test
    @ScriptProperty("serverTransport \"nukleus://streams/amqp#0\"")
    @Specification({
        "${streams}/send.to.server.with.array8/client",
        "${streams}/send.to.server.with.array8/server"
    })
    public void shouldSendToServerWithArray8() throws Exception
    {
        k3po.start();
        k3po.notifyBarrier("ROUTED_CLIENT");
        k3po.finish();
    }

    @Test
    @ScriptProperty("serverTransport \"nukleus://streams/amqp#0\"")
    @Specification({
        "${streams}/send.to.client.with.array32/client",
        "${streams}/send.to.client.with.array32/server"
    })
    public void shouldSendToClientWithArray32() throws Exception
    {
        k3po.start();
        k3po.notifyBarrier("ROUTED_CLIENT");
        k3po.finish();
    }

    @Test
    @ScriptProperty("serverTransport \"nukleus://streams/amqp#0\"")
    @Specification({
        "${streams}/send.to.server.with.array32/client",
        "${streams}/send.to.server.with.array32/server"
    })
    public void shouldSendToServerWithArray32() throws Exception
    {
        k3po.start();
        k3po.notifyBarrier("ROUTED_CLIENT");
        k3po.finish();
    }

    @Test
    @ScriptProperty("serverTransport \"nukleus://streams/amqp#0\"")
    @Specification({
        "${streams}/send.to.client.with.boolean/client",
        "${streams}/send.to.client.with.boolean/server"
    })
    public void shouldSendToClientWithBoolean() throws Exception
    {
        k3po.start();
        k3po.notifyBarrier("ROUTED_CLIENT");
        k3po.finish();
    }

    @Test
    @ScriptProperty("serverTransport \"nukleus://streams/amqp#0\"")
    @Specification({
        "${streams}/send.to.server.with.boolean/client",
        "${streams}/send.to.server.with.boolean/server"
    })
    public void shouldSendToServerWithBoolean() throws Exception
    {
        k3po.start();
        k3po.notifyBarrier("ROUTED_CLIENT");
        k3po.finish();
    }

    @Test
    @ScriptProperty("serverTransport \"nukleus://streams/amqp#0\"")
    @Specification({
        "${streams}/send.to.client.with.byte/client",
        "${streams}/send.to.client.with.byte/server"
    })
    public void shouldSendToClientWithByte() throws Exception
    {
        k3po.start();
        k3po.notifyBarrier("ROUTED_CLIENT");
        k3po.finish();
    }

    @Test
    @ScriptProperty("serverTransport \"nukleus://streams/amqp#0\"")
    @Specification({
        "${streams}/send.to.server.with.byte/client",
        "${streams}/send.to.server.with.byte/server"
    })
    public void shouldSendToServerWithByte() throws Exception
    {
        k3po.start();
        k3po.notifyBarrier("ROUTED_CLIENT");
        k3po.finish();
    }

    @Test
    @ScriptProperty("serverTransport \"nukleus://streams/amqp#0\"")
    @Specification({
        "${streams}/send.to.client.with.char/client",
        "${streams}/send.to.client.with.char/server"
    })
    public void shouldSendToClientWithChar() throws Exception
    {
        k3po.start();
        k3po.notifyBarrier("ROUTED_CLIENT");
        k3po.finish();
    }

    @Test
    @ScriptProperty("serverTransport \"nukleus://streams/amqp#0\"")
    @Specification({
        "${streams}/send.to.server.with.char/client",
        "${streams}/send.to.server.with.char/server"
    })
    public void shouldSendToServerWithChar() throws Exception
    {
        k3po.start();
        k3po.notifyBarrier("ROUTED_CLIENT");
        k3po.finish();
    }

    @Test
    @ScriptProperty("serverTransport \"nukleus://streams/amqp#0\"")
    @Specification({
        "${streams}/send.to.client.with.false/client",
        "${streams}/send.to.client.with.false/server"
    })
    public void shouldSendToClientWithFalse() throws Exception
    {
        k3po.start();
        k3po.notifyBarrier("ROUTED_CLIENT");
        k3po.finish();
    }

    @Test
    @ScriptProperty("serverTransport \"nukleus://streams/amqp#0\"")
    @Specification({
        "${streams}/send.to.server.with.false/client",
        "${streams}/send.to.server.with.false/server"
    })
    public void shouldSendToServerWithFalse() throws Exception
    {
        k3po.start();
        k3po.notifyBarrier("ROUTED_CLIENT");
        k3po.finish();
    }

    @Test
    @ScriptProperty("serverTransport \"nukleus://streams/amqp#0\"")
    @Specification({
        "${streams}/send.to.client.with.int/client",
        "${streams}/send.to.client.with.int/server"
    })
    public void shouldSendToClientWithInt() throws Exception
    {
        k3po.start();
        k3po.notifyBarrier("ROUTED_CLIENT");
        k3po.finish();
    }

    @Test
    @ScriptProperty("serverTransport \"nukleus://streams/amqp#0\"")
    @Specification({
        "${streams}/send.to.server.with.int/client",
        "${streams}/send.to.server.with.int/server"
    })
    public void shouldSendToServerWithInt() throws Exception
    {
        k3po.start();
        k3po.notifyBarrier("ROUTED_CLIENT");
        k3po.finish();
    }

    @Test
    @ScriptProperty("serverTransport \"nukleus://streams/amqp#0\"")
    @Specification({
        "${streams}/send.to.client.with.list0/client",
        "${streams}/send.to.client.with.list0/server"
    })
    public void shouldSendToClientWithList0() throws Exception
    {
        k3po.start();
        k3po.notifyBarrier("ROUTED_CLIENT");
        k3po.finish();
    }

    @Test
    @ScriptProperty("serverTransport \"nukleus://streams/amqp#0\"")
    @Specification({
        "${streams}/send.to.server.with.list0/client",
        "${streams}/send.to.server.with.list0/server"
    })
    public void shouldSendToServerWithList0() throws Exception
    {
        k3po.start();
        k3po.notifyBarrier("ROUTED_CLIENT");
        k3po.finish();
    }

    @Test
    @ScriptProperty("serverTransport \"nukleus://streams/amqp#0\"")
    @Specification({
        "${streams}/send.to.client.with.list8/client",
        "${streams}/send.to.client.with.list8/server"
    })
    public void shouldSendToClientWithList8() throws Exception
    {
        k3po.start();
        k3po.notifyBarrier("ROUTED_CLIENT");
        k3po.finish();
    }

    @Test
    @ScriptProperty("serverTransport \"nukleus://streams/amqp#0\"")
    @Specification({
        "${streams}/send.to.server.with.list8/client",
        "${streams}/send.to.server.with.list8/server"
    })
    public void shouldSendToServerWithList8() throws Exception
    {
        k3po.start();
        k3po.notifyBarrier("ROUTED_CLIENT");
        k3po.finish();
    }


    @Test
    @ScriptProperty("serverTransport \"nukleus://streams/amqp#0\"")
    @Specification({
        "${streams}/send.to.client.with.list32/client",
        "${streams}/send.to.client.with.list32/server"
    })
    public void shouldSendToClientWithList32() throws Exception
    {
        k3po.start();
        k3po.notifyBarrier("ROUTED_CLIENT");
        k3po.finish();
    }

    @Test
    @ScriptProperty("serverTransport \"nukleus://streams/amqp#0\"")
    @Specification({
        "${streams}/send.to.server.with.list32/client",
        "${streams}/send.to.server.with.list32/server"
    })
    public void shouldSendToServerWithList32() throws Exception
    {
        k3po.start();
        k3po.notifyBarrier("ROUTED_CLIENT");
        k3po.finish();
    }

    @Test
    @ScriptProperty("serverTransport \"nukleus://streams/amqp#0\"")
    @Specification({
        "${streams}/send.to.client.with.long/client",
        "${streams}/send.to.client.with.long/server"
    })
    public void shouldSendToClientWithLong() throws Exception
    {
        k3po.start();
        k3po.notifyBarrier("ROUTED_CLIENT");
        k3po.finish();
    }

    @Test
    @ScriptProperty("serverTransport \"nukleus://streams/amqp#0\"")
    @Specification({
        "${streams}/send.to.server.with.long/client",
        "${streams}/send.to.server.with.long/server"
    })
    public void shouldSendToServerWithLong() throws Exception
    {
        k3po.start();
        k3po.notifyBarrier("ROUTED_CLIENT");
        k3po.finish();
    }

    @Test
    @ScriptProperty("serverTransport \"nukleus://streams/amqp#0\"")
    @Specification({
        "${streams}/send.to.client.with.map8/client",
        "${streams}/send.to.client.with.map8/server"
    })
    public void shouldSendToClientWithMap8() throws Exception
    {
        k3po.start();
        k3po.notifyBarrier("ROUTED_CLIENT");
        k3po.finish();
    }

    @Test
    @ScriptProperty("serverTransport \"nukleus://streams/amqp#0\"")
    @Specification({
        "${streams}/send.to.server.with.map8/client",
        "${streams}/send.to.server.with.map8/server"
    })
    public void shouldSendToServerWithMap8() throws Exception
    {
        k3po.start();
        k3po.notifyBarrier("ROUTED_CLIENT");
        k3po.finish();
    }

    @Test
    @ScriptProperty("serverTransport \"nukleus://streams/amqp#0\"")
    @Specification({
        "${streams}/send.to.client.with.map32/client",
        "${streams}/send.to.client.with.map32/server"
    })
    public void shouldSendToClientWithMap32() throws Exception
    {
        k3po.start();
        k3po.notifyBarrier("ROUTED_CLIENT");
        k3po.finish();
    }

    @Test
    @ScriptProperty("serverTransport \"nukleus://streams/amqp#0\"")
    @Specification({
        "${streams}/send.to.server.with.map32/client",
        "${streams}/send.to.server.with.map32/server"
    })
    public void shouldSendToServerWithMap32() throws Exception
    {
        k3po.start();
        k3po.notifyBarrier("ROUTED_CLIENT");
        k3po.finish();
    }

    @Test
    @ScriptProperty("serverTransport \"nukleus://streams/amqp#0\"")
    @Specification({
        "${streams}/send.to.client.with.multiple.data/client",
        "${streams}/send.to.client.with.multiple.data/server"
    })
    public void shouldSendToClientWithMultipleData() throws Exception
    {
        k3po.start();
        k3po.notifyBarrier("ROUTED_CLIENT");
        k3po.finish();
    }

    @Test
    @ScriptProperty("serverTransport \"nukleus://streams/amqp#0\"")
    @Specification({
        "${streams}/send.to.server.with.multiple.data/client",
        "${streams}/send.to.server.with.multiple.data/server"
    })
    public void shouldSendToServerWithMultipleData() throws Exception
    {
        k3po.start();
        k3po.notifyBarrier("ROUTED_CLIENT");
        k3po.finish();
    }

    @Test
    @ScriptProperty("serverTransport \"nukleus://streams/amqp#0\"")
    @Specification({
        "${streams}/send.to.client.with.multiple.sequence/client",
        "${streams}/send.to.client.with.multiple.sequence/server"
    })
    public void shouldSendToClientWithMultipleSequence() throws Exception
    {
        k3po.start();
        k3po.notifyBarrier("ROUTED_CLIENT");
        k3po.finish();
    }

    @Test
    @ScriptProperty("serverTransport \"nukleus://streams/amqp#0\"")
    @Specification({
        "${streams}/send.to.server.with.multiple.sequence/client",
        "${streams}/send.to.server.with.multiple.sequence/server"
    })
    public void shouldSendToServerWithMultipleSequence() throws Exception
    {
        k3po.start();
        k3po.notifyBarrier("ROUTED_CLIENT");
        k3po.finish();
    }

    @Test
    @ScriptProperty("serverTransport \"nukleus://streams/amqp#0\"")
    @Specification({
        "${streams}/send.to.client.with.null/client",
        "${streams}/send.to.client.with.null/server"
    })
    public void shouldSendToClientWithNull() throws Exception
    {
        k3po.start();
        k3po.notifyBarrier("ROUTED_CLIENT");
        k3po.finish();
    }

    @Test
    @ScriptProperty("serverTransport \"nukleus://streams/amqp#0\"")
    @Specification({
        "${streams}/send.to.server.with.null/client",
        "${streams}/send.to.server.with.null/server"
    })
    public void shouldSendToServerWithNull() throws Exception
    {
        k3po.start();
        k3po.notifyBarrier("ROUTED_CLIENT");
        k3po.finish();
    }

    @Test
    @ScriptProperty("serverTransport \"nukleus://streams/amqp#0\"")
    @Specification({
        "${streams}/send.to.client.with.short/client",
        "${streams}/send.to.client.with.short/server"
    })
    public void shouldSendToClientWithShort() throws Exception
    {
        k3po.start();
        k3po.notifyBarrier("ROUTED_CLIENT");
        k3po.finish();
    }

    @Test
    @ScriptProperty("serverTransport \"nukleus://streams/amqp#0\"")
    @Specification({
        "${streams}/send.to.server.with.short/client",
        "${streams}/send.to.server.with.short/server"
    })
    public void shouldSendToServerWithShort() throws Exception
    {
        k3po.start();
        k3po.notifyBarrier("ROUTED_CLIENT");
        k3po.finish();
    }

    @Test
    @ScriptProperty("serverTransport \"nukleus://streams/amqp#0\"")
    @Specification({
        "${streams}/send.to.client.with.single.data/client",
        "${streams}/send.to.client.with.single.data/server"
    })
    public void shouldSendToClientWithSingleData() throws Exception
    {
        k3po.start();
        k3po.notifyBarrier("ROUTED_CLIENT");
        k3po.finish();
    }

    @Test
    @ScriptProperty("serverTransport \"nukleus://streams/amqp#0\"")
    @Specification({
        "${streams}/send.to.server.with.single.data/client",
        "${streams}/send.to.server.with.single.data/server"
    })
    public void shouldSendToServerWithSingleData() throws Exception
    {
        k3po.start();
        k3po.notifyBarrier("ROUTED_CLIENT");
        k3po.finish();
    }

    @Test
    @ScriptProperty("serverTransport \"nukleus://streams/amqp#0\"")
    @Specification({
        "${streams}/send.to.client.with.single.sequence/client",
        "${streams}/send.to.client.with.single.sequence/server"
    })
    public void shouldSendToClientWithSingleSequence() throws Exception
    {
        k3po.start();
        k3po.notifyBarrier("ROUTED_CLIENT");
        k3po.finish();
    }

    @Test
    @ScriptProperty("serverTransport \"nukleus://streams/amqp#0\"")
    @Specification({
        "${streams}/send.to.server.with.single.sequence/client",
        "${streams}/send.to.server.with.single.sequence/server"
    })
    public void shouldSendToServerWithSingleSequence() throws Exception
    {
        k3po.start();
        k3po.notifyBarrier("ROUTED_CLIENT");
        k3po.finish();
    }

    @Test
    @ScriptProperty("serverTransport \"nukleus://streams/amqp#0\"")
    @Specification({
        "${streams}/send.to.client.with.smallint/client",
        "${streams}/send.to.client.with.smallint/server"
    })
    public void shouldSendToClientWithSmallInt() throws Exception
    {
        k3po.start();
        k3po.notifyBarrier("ROUTED_CLIENT");
        k3po.finish();
    }

    @Test
    @ScriptProperty("serverTransport \"nukleus://streams/amqp#0\"")
    @Specification({
        "${streams}/send.to.server.with.smallint/client",
        "${streams}/send.to.server.with.smallint/server"
    })
    public void shouldSendToServerWithSmallInt() throws Exception
    {
        k3po.start();
        k3po.notifyBarrier("ROUTED_CLIENT");
        k3po.finish();
    }

    @Test
    @ScriptProperty("serverTransport \"nukleus://streams/amqp#0\"")
    @Specification({
        "${streams}/send.to.client.with.smalllong/client",
        "${streams}/send.to.client.with.smalllong/server"
    })
    public void shouldSendToClientWithSmallLong() throws Exception
    {
        k3po.start();
        k3po.notifyBarrier("ROUTED_CLIENT");
        k3po.finish();
    }

    @Test
    @ScriptProperty("serverTransport \"nukleus://streams/amqp#0\"")
    @Specification({
        "${streams}/send.to.server.with.smalllong/client",
        "${streams}/send.to.server.with.smalllong/server"
    })
    public void shouldSendToServerWithSmallLong() throws Exception
    {
        k3po.start();
        k3po.notifyBarrier("ROUTED_CLIENT");
        k3po.finish();
    }

    @Test
    @ScriptProperty("serverTransport \"nukleus://streams/amqp#0\"")
    @Specification({
        "${streams}/send.to.client.with.smalluint/client",
        "${streams}/send.to.client.with.smalluint/server"
    })
    public void shouldSendToClientWithSmallUint() throws Exception
    {
        k3po.start();
        k3po.notifyBarrier("ROUTED_CLIENT");
        k3po.finish();
    }

    @Test
    @ScriptProperty("serverTransport \"nukleus://streams/amqp#0\"")
    @Specification({
        "${streams}/send.to.server.with.smalluint/client",
        "${streams}/send.to.server.with.smalluint/server"
    })
    public void shouldSendToServerWithSmallUint() throws Exception
    {
        k3po.start();
        k3po.notifyBarrier("ROUTED_CLIENT");
        k3po.finish();
    }

    @Test
    @ScriptProperty("serverTransport \"nukleus://streams/amqp#0\"")
    @Specification({
        "${streams}/send.to.client.with.smallulong/client",
        "${streams}/send.to.client.with.smallulong/server"
    })
    public void shouldSendToClientWithSmallUlong() throws Exception
    {
        k3po.start();
        k3po.notifyBarrier("ROUTED_CLIENT");
        k3po.finish();
    }

    @Test
    @ScriptProperty("serverTransport \"nukleus://streams/amqp#0\"")
    @Specification({
        "${streams}/send.to.server.with.smallulong/client",
        "${streams}/send.to.server.with.smallulong/server"
    })
    public void shouldSendToServerWithSmallUlong() throws Exception
    {
        k3po.start();
        k3po.notifyBarrier("ROUTED_CLIENT");
        k3po.finish();
    }

    @Test
    @ScriptProperty("serverTransport \"nukleus://streams/amqp#0\"")
    @Specification({
        "${streams}/send.to.client.with.str8utf8/client",
        "${streams}/send.to.client.with.str8utf8/server"
    })
    public void shouldSendToClientWithStr8Utf8() throws Exception
    {
        k3po.start();
        k3po.notifyBarrier("ROUTED_CLIENT");
        k3po.finish();
    }

    @Test
    @ScriptProperty("serverTransport \"nukleus://streams/amqp#0\"")
    @Specification({
        "${streams}/send.to.server.with.str8utf8/client",
        "${streams}/send.to.server.with.str8utf8/server"
    })
    public void shouldSendToServerWithStr8Utf8() throws Exception
    {
        k3po.start();
        k3po.notifyBarrier("ROUTED_CLIENT");
        k3po.finish();
    }

    @Test
    @ScriptProperty("serverTransport \"nukleus://streams/amqp#0\"")
    @Specification({
        "${streams}/send.to.client.with.str32utf8/client",
        "${streams}/send.to.client.with.str32utf8/server"
    })
    public void shouldSendToClientWithStr32Utf8() throws Exception
    {
        k3po.start();
        k3po.notifyBarrier("ROUTED_CLIENT");
        k3po.finish();
    }

    @Test
    @ScriptProperty("serverTransport \"nukleus://streams/amqp#0\"")
    @Specification({
        "${streams}/send.to.server.with.str32utf8/client",
        "${streams}/send.to.server.with.str32utf8/server"
    })
    public void shouldSendToServerWithStr32Utf8() throws Exception
    {
        k3po.start();
        k3po.notifyBarrier("ROUTED_CLIENT");
        k3po.finish();
    }

    @Test
    @ScriptProperty("serverTransport \"nukleus://streams/amqp#0\"")
    @Specification({
        "${streams}/send.to.client.with.sym8/client",
        "${streams}/send.to.client.with.sym8/server"
    })
    public void shouldSendToClientWithSym8() throws Exception
    {
        k3po.start();
        k3po.notifyBarrier("ROUTED_CLIENT");
        k3po.finish();
    }

    @Test
    @ScriptProperty("serverTransport \"nukleus://streams/amqp#0\"")
    @Specification({
        "${streams}/send.to.server.with.sym8/client",
        "${streams}/send.to.server.with.sym8/server"
    })
    public void shouldSendToServerWithSym8() throws Exception
    {
        k3po.start();
        k3po.notifyBarrier("ROUTED_CLIENT");
        k3po.finish();
    }

    @Test
    @ScriptProperty("serverTransport \"nukleus://streams/amqp#0\"")
    @Specification({
        "${streams}/send.to.client.with.sym32/client",
        "${streams}/send.to.client.with.sym32/server"
    })
    public void shouldSendToClientWithSym32() throws Exception
    {
        k3po.start();
        k3po.notifyBarrier("ROUTED_CLIENT");
        k3po.finish();
    }

    @Test
    @ScriptProperty("serverTransport \"nukleus://streams/amqp#0\"")
    @Specification({
        "${streams}/send.to.server.with.sym32/client",
        "${streams}/send.to.server.with.sym32/server"
    })
    public void shouldSendToServerWithSym32() throws Exception
    {
        k3po.start();
        k3po.notifyBarrier("ROUTED_CLIENT");
        k3po.finish();
    }

    @Test
    @ScriptProperty("serverTransport \"nukleus://streams/amqp#0\"")
    @Specification({
        "${streams}/send.to.client.with.timestamp/client",
        "${streams}/send.to.client.with.timestamp/server"
    })
    public void shouldSendToClientWithTimestamp() throws Exception
    {
        k3po.start();
        k3po.notifyBarrier("ROUTED_CLIENT");
        k3po.finish();
    }

    @Test
    @ScriptProperty("serverTransport \"nukleus://streams/amqp#0\"")
    @Specification({
        "${streams}/send.to.server.with.timestamp/client",
        "${streams}/send.to.server.with.timestamp/server"
    })
    public void shouldSendToServerWithTimestamp() throws Exception
    {
        k3po.start();
        k3po.notifyBarrier("ROUTED_CLIENT");
        k3po.finish();
    }

    @Test
    @ScriptProperty("serverTransport \"nukleus://streams/amqp#0\"")
    @Specification({
        "${streams}/send.to.client.with.true/client",
        "${streams}/send.to.client.with.true/server"
    })
    public void shouldSendToClientWithTrue() throws Exception
    {
        k3po.start();
        k3po.notifyBarrier("ROUTED_CLIENT");
        k3po.finish();
    }

    @Test
    @ScriptProperty("serverTransport \"nukleus://streams/amqp#0\"")
    @Specification({
        "${streams}/send.to.server.with.true/client",
        "${streams}/send.to.server.with.true/server"
    })
    public void shouldSendToServerWithTrue() throws Exception
    {
        k3po.start();
        k3po.notifyBarrier("ROUTED_CLIENT");
        k3po.finish();
    }

    @Test
    @ScriptProperty("serverTransport \"nukleus://streams/amqp#0\"")
    @Specification({
        "${streams}/send.to.client.with.ubyte/client",
        "${streams}/send.to.client.with.ubyte/server"
    })
    public void shouldSendToClientWithUbyte() throws Exception
    {
        k3po.start();
        k3po.notifyBarrier("ROUTED_CLIENT");
        k3po.finish();
    }

    @Test
    @ScriptProperty("serverTransport \"nukleus://streams/amqp#0\"")
    @Specification({
        "${streams}/send.to.server.with.ubyte/client",
        "${streams}/send.to.server.with.ubyte/server"
    })
    public void shouldSendToServerWithUbyte() throws Exception
    {
        k3po.start();
        k3po.notifyBarrier("ROUTED_CLIENT");
        k3po.finish();
    }

    @Test
    @ScriptProperty("serverTransport \"nukleus://streams/amqp#0\"")
    @Specification({
        "${streams}/send.to.client.with.uint/client",
        "${streams}/send.to.client.with.uint/server"
    })
    public void shouldSendToClientWithUint() throws Exception
    {
        k3po.start();
        k3po.notifyBarrier("ROUTED_CLIENT");
        k3po.finish();
    }

    @Test
    @ScriptProperty("serverTransport \"nukleus://streams/amqp#0\"")
    @Specification({
        "${streams}/send.to.server.with.uint/client",
        "${streams}/send.to.server.with.uint/server"
    })
    public void shouldSendToServerWithUint() throws Exception
    {
        k3po.start();
        k3po.notifyBarrier("ROUTED_CLIENT");
        k3po.finish();
    }

    @Test
    @ScriptProperty("serverTransport \"nukleus://streams/amqp#0\"")
    @Specification({
        "${streams}/send.to.client.with.uint0/client",
        "${streams}/send.to.client.with.uint0/server"
    })
    public void shouldSendToClientWithUint0() throws Exception
    {
        k3po.start();
        k3po.notifyBarrier("ROUTED_CLIENT");
        k3po.finish();
    }

    @Test
    @ScriptProperty("serverTransport \"nukleus://streams/amqp#0\"")
    @Specification({
        "${streams}/send.to.server.with.uint0/client",
        "${streams}/send.to.server.with.uint0/server"
    })
    public void shouldSendToServerWithUint0() throws Exception
    {
        k3po.start();
        k3po.notifyBarrier("ROUTED_CLIENT");
        k3po.finish();
    }

    @Test
    @ScriptProperty("serverTransport \"nukleus://streams/amqp#0\"")
    @Specification({
        "${streams}/send.to.client.with.ulong/client",
        "${streams}/send.to.client.with.ulong/server"
    })
    public void shouldSendToClientWithUlong() throws Exception
    {
        k3po.start();
        k3po.notifyBarrier("ROUTED_CLIENT");
        k3po.finish();
    }

    @Test
    @ScriptProperty("serverTransport \"nukleus://streams/amqp#0\"")
    @Specification({
        "${streams}/send.to.server.with.ulong/client",
        "${streams}/send.to.server.with.ulong/server"
    })
    public void shouldSendToServerWithUlong() throws Exception
    {
        k3po.start();
        k3po.notifyBarrier("ROUTED_CLIENT");
        k3po.finish();
    }

    @Test
    @ScriptProperty("serverTransport \"nukleus://streams/amqp#0\"")
    @Specification({
        "${streams}/send.to.client.with.ulong0/client",
        "${streams}/send.to.client.with.ulong0/server"
    })
    public void shouldSendToClientWithUlong0() throws Exception
    {
        k3po.start();
        k3po.notifyBarrier("ROUTED_CLIENT");
        k3po.finish();
    }

    @Test
    @ScriptProperty("serverTransport \"nukleus://streams/amqp#0\"")
    @Specification({
        "${streams}/send.to.server.with.ulong0/client",
        "${streams}/send.to.server.with.ulong0/server"
    })
    public void shouldSendToServerWithUlong0() throws Exception
    {
        k3po.start();
        k3po.notifyBarrier("ROUTED_CLIENT");
        k3po.finish();
    }

    @Test
    @ScriptProperty("serverTransport \"nukleus://streams/amqp#0\"")
    @Specification({
        "${streams}/send.to.client.with.ushort/client",
        "${streams}/send.to.client.with.ushort/server"
    })
    public void shouldSendToClientWithUshort() throws Exception
    {
        k3po.start();
        k3po.notifyBarrier("ROUTED_CLIENT");
        k3po.finish();
    }

    @Test
    @ScriptProperty("serverTransport \"nukleus://streams/amqp#0\"")
    @Specification({
        "${streams}/send.to.server.with.ushort/client",
        "${streams}/send.to.server.with.ushort/server"
    })
    public void shouldSendToServerWithUshort() throws Exception
    {
        k3po.start();
        k3po.notifyBarrier("ROUTED_CLIENT");
        k3po.finish();
    }

    @Test
    @ScriptProperty("serverTransport \"nukleus://streams/amqp#0\"")
    @Specification({
        "${streams}/send.to.client.with.vbin8/client",
        "${streams}/send.to.client.with.vbin8/server"
    })
    public void shouldSendToClientWithVbin8() throws Exception
    {
        k3po.start();
        k3po.notifyBarrier("ROUTED_CLIENT");
        k3po.finish();
    }

    @Test
    @ScriptProperty("serverTransport \"nukleus://streams/amqp#0\"")
    @Specification({
        "${streams}/send.to.server.with.vbin8/client",
        "${streams}/send.to.server.with.vbin8/server"
    })
    public void shouldSendToServerWithVbin8() throws Exception
    {
        k3po.start();
        k3po.notifyBarrier("ROUTED_CLIENT");
        k3po.finish();
    }

    @Test
    @ScriptProperty("serverTransport \"nukleus://streams/amqp#0\"")
    @Specification({
        "${streams}/send.to.client.with.vbin32/client",
        "${streams}/send.to.client.with.vbin32/server"
    })
    public void shouldSendToClientWithVbin32() throws Exception
    {
        k3po.start();
        k3po.notifyBarrier("ROUTED_CLIENT");
        k3po.finish();
    }

    @Test
    @ScriptProperty("serverTransport \"nukleus://streams/amqp#0\"")
    @Specification({
        "${streams}/send.to.server.with.vbin32/client",
        "${streams}/send.to.server.with.vbin32/server"
    })
    public void shouldSendToServerWithVbin32() throws Exception
    {
        k3po.start();
        k3po.notifyBarrier("ROUTED_CLIENT");
        k3po.finish();
    }

    @Test
    @ScriptProperty("serverTransport \"nukleus://streams/amqp#0\"")
    @Specification({
        "${streams}/incoming.window.reduced/client",
        "${streams}/incoming.window.reduced/server"
    })
    public void shouldHandleReducedIncomingWindow() throws Exception
    {
        k3po.start();
        k3po.notifyBarrier("ROUTED_CLIENT");
        k3po.finish();
    }

<<<<<<< HEAD
    @Test
    @ScriptProperty("serverTransport \"nukleus://streams/amqp#0\"")
    @Specification({
        "${streams}/max.message.size.exceeded/client",
        "${streams}/max.message.size.exceeded/server"
    })
    public void shouldAbortStreamWhenMaxMessageSizeExceeded() throws Exception
=======

    @Test
    @ScriptProperty("serverTransport \"nukleus://streams/amqp#0\"")
    @Specification({
        "${streams}/connect.then.abort/client",
        "${streams}/connect.then.abort/server"
    })
    public void shouldConnectThenAbort() throws Exception
>>>>>>> 6f82b831
    {
        k3po.start();
        k3po.notifyBarrier("ROUTED_CLIENT");
        k3po.finish();
    }
}<|MERGE_RESOLUTION|>--- conflicted
+++ resolved
@@ -1508,7 +1508,19 @@
         k3po.finish();
     }
 
-<<<<<<< HEAD
+    @Test
+    @ScriptProperty("serverTransport \"nukleus://streams/amqp#0\"")
+    @Specification({
+        "${streams}/connect.then.abort/client",
+        "${streams}/connect.then.abort/server"
+    })
+    public void shouldConnectThenAbort() throws Exception
+    {
+        k3po.start();
+        k3po.notifyBarrier("ROUTED_CLIENT");
+        k3po.finish();
+    }
+
     @Test
     @ScriptProperty("serverTransport \"nukleus://streams/amqp#0\"")
     @Specification({
@@ -1516,16 +1528,6 @@
         "${streams}/max.message.size.exceeded/server"
     })
     public void shouldAbortStreamWhenMaxMessageSizeExceeded() throws Exception
-=======
-
-    @Test
-    @ScriptProperty("serverTransport \"nukleus://streams/amqp#0\"")
-    @Specification({
-        "${streams}/connect.then.abort/client",
-        "${streams}/connect.then.abort/server"
-    })
-    public void shouldConnectThenAbort() throws Exception
->>>>>>> 6f82b831
     {
         k3po.start();
         k3po.notifyBarrier("ROUTED_CLIENT");
